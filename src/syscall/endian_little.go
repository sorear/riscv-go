--- conflicted
+++ resolved
@@ -2,11 +2,7 @@
 // Use of this source code is governed by a BSD-style
 // license that can be found in the LICENSE file.
 //
-<<<<<<< HEAD
-// +build 386 amd64 amd64p32 arm arm64 ppc64le mips64le riscv
-=======
-// +build 386 amd64 amd64p32 arm arm64 ppc64le mips64le mipsle
->>>>>>> b53f0f8c
+// +build 386 amd64 amd64p32 arm arm64 ppc64le mips64le mipsle riscv
 
 package syscall
 
