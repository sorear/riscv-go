--- conflicted
+++ resolved
@@ -314,7 +314,7 @@
 
 func Exitf(format string, a ...interface{}) {
 	fmt.Fprintf(os.Stderr, os.Args[0]+": "+format+"\n", a...)
-	if Debug['K'] != 0 {
+	if *flagK {
 		return
 	}
 
@@ -336,7 +336,7 @@
 		}
 	}
 
-	if nerrors != 0 && Debug['K'] == 0 {
+	if nerrors != 0 && !*flagK {
 		if coutbuf.f != nil {
 			mayberemoveoutfile()
 		}
@@ -415,14 +415,10 @@
 		Adduint8(ctxt, s, 1)
 	}
 
-<<<<<<< HEAD
 	if SysArch.Family != sys.RISCV {
 		// FIXME: restore this call when we are ready to link in the runtime.
-		loadinternal("runtime")
-	}
-=======
-	loadinternal(ctxt, "runtime")
->>>>>>> 41e1c420
+		loadinternal(ctxt, "runtime")
+	}
 	if SysArch.Family == sys.ARM {
 		loadinternal(ctxt, "math")
 	}
@@ -1739,13 +1735,8 @@
 			r = &s.R[ri]
 			switch r.Type {
 			// Direct call.
-<<<<<<< HEAD
 			case obj.R_CALL, obj.R_CALLARM, obj.R_CALLARM64, obj.R_CALLPOWER, obj.R_CALLMIPS, obj.R_CALLRISCV:
-				ch.limit = int(int32(limit) - pcsp.value - int32(callsize()))
-=======
-			case obj.R_CALL, obj.R_CALLARM, obj.R_CALLARM64, obj.R_CALLPOWER, obj.R_CALLMIPS:
 				ch.limit = int(int32(limit) - pcsp.value - int32(callsize(ctxt)))
->>>>>>> 41e1c420
 				ch.sym = r.Sym
 				if stkcheck(ctxt, &ch, depth+1) < 0 {
 					return -1
@@ -1987,17 +1978,13 @@
 	}
 }
 
-<<<<<<< HEAD
-func Symaddr(s *LSym) int64 {
+func Symaddr(ctxt *Link, s *Symbol) int64 {
 	// FIXME: we need this s == nil check temporarily for risc-v
 	// because we don't emit an algarray, because we don't link with the runtime.
 	// Once we link with the runtime, fix that and remove this check.
 	if s == nil {
 		return 0
 	}
-=======
-func Symaddr(ctxt *Link, s *Symbol) int64 {
->>>>>>> 41e1c420
 	if !s.Attr.Reachable() {
 		ctxt.Diag("unreachable symbol in symaddr - %s", s.Name)
 	}
@@ -2082,13 +2069,8 @@
 			if r.Sym == nil {
 				continue
 			}
-<<<<<<< HEAD
 			if (r.Type == obj.R_CALL || r.Type == obj.R_CALLARM || r.Type == obj.R_CALLPOWER || r.Type == obj.R_CALLMIPS || r.Type == obj.R_CALLRISCV) && r.Sym.Type == obj.STEXT {
-				fmt.Fprintf(Bso, "%s calls %s\n", s.Name, r.Sym.Name)
-=======
-			if (r.Type == obj.R_CALL || r.Type == obj.R_CALLARM || r.Type == obj.R_CALLPOWER || r.Type == obj.R_CALLMIPS) && r.Sym.Type == obj.STEXT {
 				ctxt.Logf("%s calls %s\n", s.Name, r.Sym.Name)
->>>>>>> 41e1c420
 			}
 		}
 	}
