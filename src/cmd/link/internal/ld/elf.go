--- conflicted
+++ resolved
@@ -917,7 +917,7 @@
 func Elfinit() {
 	Iself = true
 
-	if SysArch.InFamily(sys.AMD64, sys.ARM64, sys.MIPS64, sys.PPC64, sys.S390X) {
+	if SysArch.InFamily(sys.AMD64, sys.ARM64, sys.MIPS64, sys.PPC64, sys.RISCV, sys.S390X) {
 		elfRelType = ".rela"
 	} else {
 		elfRelType = ".rel"
@@ -932,14 +932,8 @@
 			ehdr.flags = 2 /* Version 2 ABI */
 		}
 		fallthrough
-<<<<<<< HEAD
-
-	case '0', '6', '7', 'V':
-		if Thearch.Thechar == '0' {
-=======
-	case sys.AMD64, sys.ARM64, sys.MIPS64:
+	case sys.AMD64, sys.ARM64, sys.MIPS64, sys.RISCV:
 		if SysArch.Family == sys.MIPS64 {
->>>>>>> 09eedc32
 			ehdr.flags = 0x20000000 /* MIPS 3 */
 		}
 		elf64 = true
@@ -1570,16 +1564,9 @@
 		elfwritedynentsym(s, DT_VERSYM, Linklookup(Ctxt, ".gnu.version", 0))
 	}
 
-<<<<<<< HEAD
-	switch Thearch.Thechar {
-	case '0', '6', '7', '9', 'V':
-		sy := Linklookup(Ctxt, ".rela.plt", 0)
-		if sy.Size > 0 {
-=======
 	sy := Linklookup(Ctxt, elfRelType+".plt", 0)
 	if sy.Size > 0 {
 		if elfRelType == ".rela" {
->>>>>>> 09eedc32
 			Elfwritedynent(s, DT_PLTREL, DT_RELA)
 		} else {
 			Elfwritedynent(s, DT_PLTREL, DT_REL)
@@ -1713,13 +1700,7 @@
 	}
 
 	var typ int
-<<<<<<< HEAD
-	switch Thearch.Thechar {
-	case '0', '6', '7', '9', 'V':
-		prefix = ".rela"
-=======
 	if elfRelType == ".rela" {
->>>>>>> 09eedc32
 		typ = SHT_RELA
 	} else {
 		typ = SHT_REL
@@ -1889,32 +1870,6 @@
 	if Linkmode == LinkExternal {
 		Debug['d'] = 1
 
-<<<<<<< HEAD
-		switch Thearch.Thechar {
-		case '0', '6', '7', '9', 'V':
-			Addstring(shstrtab, ".rela.text")
-			Addstring(shstrtab, ".rela.rodata")
-			Addstring(shstrtab, ".rela"+relro_prefix+".typelink")
-			Addstring(shstrtab, ".rela"+relro_prefix+".gosymtab")
-			Addstring(shstrtab, ".rela"+relro_prefix+".gopclntab")
-			Addstring(shstrtab, ".rela.noptrdata")
-			Addstring(shstrtab, ".rela.data")
-			if UseRelro() {
-				Addstring(shstrtab, ".rela.data.rel.ro")
-			}
-
-		default:
-			Addstring(shstrtab, ".rel.text")
-			Addstring(shstrtab, ".rel.rodata")
-			Addstring(shstrtab, ".rel"+relro_prefix+".typelink")
-			Addstring(shstrtab, ".rel"+relro_prefix+".gosymtab")
-			Addstring(shstrtab, ".rel"+relro_prefix+".gopclntab")
-			Addstring(shstrtab, ".rel.noptrdata")
-			Addstring(shstrtab, ".rel.data")
-			if UseRelro() {
-				Addstring(shstrtab, ".rel.data.rel.ro")
-			}
-=======
 		Addstring(shstrtab, elfRelType+".text")
 		Addstring(shstrtab, elfRelType+".rodata")
 		Addstring(shstrtab, elfRelType+relro_prefix+".typelink")
@@ -1925,7 +1880,6 @@
 		Addstring(shstrtab, elfRelType+".data")
 		if UseRelro() {
 			Addstring(shstrtab, elfRelType+".data.rel.ro")
->>>>>>> 09eedc32
 		}
 
 		// add a .note.GNU-stack section to mark the stack as non-executable
@@ -1948,16 +1902,7 @@
 
 	if hasinitarr {
 		Addstring(shstrtab, ".init_array")
-<<<<<<< HEAD
-		switch Thearch.Thechar {
-		case '0', '6', '7', '9', 'V':
-			Addstring(shstrtab, ".rela.init_array")
-		default:
-			Addstring(shstrtab, ".rel.init_array")
-		}
-=======
 		Addstring(shstrtab, elfRelType+".init_array")
->>>>>>> 09eedc32
 	}
 
 	if Debug['s'] == 0 {
@@ -1979,19 +1924,8 @@
 		Addstring(shstrtab, ".dynamic")
 		Addstring(shstrtab, ".dynsym")
 		Addstring(shstrtab, ".dynstr")
-<<<<<<< HEAD
-		switch Thearch.Thechar {
-		case '0', '6', '7', '9', 'V':
-			Addstring(shstrtab, ".rela")
-			Addstring(shstrtab, ".rela.plt")
-		default:
-			Addstring(shstrtab, ".rel")
-			Addstring(shstrtab, ".rel.plt")
-		}
-=======
 		Addstring(shstrtab, elfRelType)
 		Addstring(shstrtab, elfRelType+".plt")
->>>>>>> 09eedc32
 
 		Addstring(shstrtab, ".plt")
 		Addstring(shstrtab, ".gnu.version")
@@ -2002,12 +1936,7 @@
 
 		s.Type = obj.SELFROSECT
 		s.Attr |= AttrReachable
-<<<<<<< HEAD
-		switch Thearch.Thechar {
-		case '0', '6', '7', '9', 'V':
-=======
 		if elf64 {
->>>>>>> 09eedc32
 			s.Size += ELF64SYMSIZE
 		} else {
 			s.Size += ELF32SYMSIZE
@@ -2024,16 +1953,7 @@
 		dynstr := s
 
 		/* relocation table */
-<<<<<<< HEAD
-		switch Thearch.Thechar {
-		case '0', '6', '7', '9', 'V':
-			s = Linklookup(Ctxt, ".rela", 0)
-		default:
-			s = Linklookup(Ctxt, ".rel", 0)
-		}
-=======
 		s = Linklookup(Ctxt, elfRelType, 0)
->>>>>>> 09eedc32
 		s.Attr |= AttrReachable
 		s.Type = obj.SELFROSECT
 
@@ -2073,16 +1993,7 @@
 
 		Thearch.Elfsetupplt()
 
-<<<<<<< HEAD
-		switch Thearch.Thechar {
-		case '0', '6', '7', '9', 'V':
-			s = Linklookup(Ctxt, ".rela.plt", 0)
-		default:
-			s = Linklookup(Ctxt, ".rel.plt", 0)
-		}
-=======
 		s = Linklookup(Ctxt, elfRelType+".plt", 0)
->>>>>>> 09eedc32
 		s.Attr |= AttrReachable
 		s.Type = obj.SELFROSECT
 
@@ -2106,24 +2017,14 @@
 		elfwritedynentsym(s, DT_HASH, Linklookup(Ctxt, ".hash", 0))
 
 		elfwritedynentsym(s, DT_SYMTAB, Linklookup(Ctxt, ".dynsym", 0))
-<<<<<<< HEAD
-		switch Thearch.Thechar {
-		case '0', '6', '7', '9', 'V':
-=======
 		if elf64 {
->>>>>>> 09eedc32
 			Elfwritedynent(s, DT_SYMENT, ELF64SYMSIZE)
 		} else {
 			Elfwritedynent(s, DT_SYMENT, ELF32SYMSIZE)
 		}
 		elfwritedynentsym(s, DT_STRTAB, Linklookup(Ctxt, ".dynstr", 0))
 		elfwritedynentsymsize(s, DT_STRSZ, Linklookup(Ctxt, ".dynstr", 0))
-<<<<<<< HEAD
-		switch Thearch.Thechar {
-		case '0', '6', '7', '9', 'V':
-=======
 		if elfRelType == ".rela" {
->>>>>>> 09eedc32
 			elfwritedynentsym(s, DT_RELA, Linklookup(Ctxt, ".rela", 0))
 			elfwritedynentsymsize(s, DT_RELASZ, Linklookup(Ctxt, ".rela", 0))
 			Elfwritedynent(s, DT_RELAENT, ELF64RELASIZE)
@@ -2239,13 +2140,10 @@
 		eh.machine = EM_386
 	case sys.PPC64:
 		eh.machine = EM_PPC64
-<<<<<<< HEAD
-	case 'V':
+	case sys.RISCV:
 		eh.machine = EM_RISCV
-=======
 	case sys.S390X:
 		eh.machine = EM_S390
->>>>>>> 09eedc32
 	}
 
 	elfreserve := int64(ELFRESERVE)
