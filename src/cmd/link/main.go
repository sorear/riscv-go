// Copyright 2015 The Go Authors. All rights reserved.
// Use of this source code is governed by a BSD-style
// license that can be found in the LICENSE file.

package main

import (
	"cmd/internal/obj"
	"cmd/link/internal/amd64"
	"cmd/link/internal/arm"
	"cmd/link/internal/arm64"
	"cmd/link/internal/ld"
	"cmd/link/internal/mips64"
	"cmd/link/internal/ppc64"
	"cmd/link/internal/riscv"
	"cmd/link/internal/s390x"
	"cmd/link/internal/x86"
	"fmt"
	"os"
)

// The bulk of the linker implementation lives in cmd/link/internal/ld.
// Architecture-specific code lives in cmd/link/internal/GOARCH.
//
// Program initialization:
//
// Before any argument parsing is done, the Init function of relevant
// architecture package is called. The only job done in Init is
// configuration of the ld.Thearch and ld.SysArch variables.
//
// Then control flow passes to ld.Main, which parses flags, makes
// some configuration decisions, and then gives the architecture
// packages a second chance to modify the linker's configuration
// via the ld.Thearch.Archinit function.

func main() {
	switch obj.GOARCH {
	default:
		fmt.Fprintf(os.Stderr, "link: unknown architecture %q\n", obj.GOARCH)
		os.Exit(2)
	case "386":
		x86.Init()
	case "amd64", "amd64p32":
		amd64.Init()
	case "arm":
		arm.Init()
	case "arm64":
		arm64.Init()
	case "mips64", "mips64le":
		mips64.Init()
	case "ppc64", "ppc64le":
<<<<<<< HEAD
		ppc64.Main()
	case "riscv":
		riscv.Main()
=======
		ppc64.Init()
>>>>>>> f239196b
	case "s390x":
		s390x.Init()
	}
	ld.Main()
}<|MERGE_RESOLUTION|>--- conflicted
+++ resolved
@@ -49,13 +49,9 @@
 	case "mips64", "mips64le":
 		mips64.Init()
 	case "ppc64", "ppc64le":
-<<<<<<< HEAD
-		ppc64.Main()
+		ppc64.Init()
 	case "riscv":
 		riscv.Main()
-=======
-		ppc64.Init()
->>>>>>> f239196b
 	case "s390x":
 		s390x.Init()
 	}
