--- conflicted
+++ resolved
@@ -60,11 +60,8 @@
 	"mips64le",
 	"ppc64",
 	"ppc64le",
-<<<<<<< HEAD
 	"riscv",
-=======
 	"s390x",
->>>>>>> 09eedc32
 }
 
 // The known operating systems.
@@ -1104,6 +1101,7 @@
 	"linux/ppc64le":   true,
 	"linux/mips64":    true,
 	"linux/mips64le":  true,
+	"linux/riscv":     false,
 	"linux/s390x":     true,
 	"android/386":     true,
 	"android/amd64":   true,
