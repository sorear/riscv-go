// Copyright 2015 The Go Authors. All rights reserved.
// Use of this source code is governed by a BSD-style
// license that can be found in the LICENSE file.

// Build toolchain using Go 1.4.
//
// The general strategy is to copy the source files we need into
// a new GOPATH workspace, adjust import paths appropriately,
// invoke the Go 1.4 go command to build those sources,
// and then copy the binaries back.

package main

import (
	"os"
	"strings"
)

// bootstrapDirs is a list of directories holding code that must be
// compiled with a Go 1.4 toolchain to produce the bootstrapTargets.
// All directories in this list are relative to and must be below $GOROOT/src/cmd.
// The list is assumed to have two kinds of entries: names without slashes,
// which are commands, and entries beginning with internal/, which are
// packages supporting the commands.
var bootstrapDirs = []string{
	"asm",
	"asm/internal/arch",
	"asm/internal/asm",
	"asm/internal/flags",
	"asm/internal/lex",
	"compile",
	"compile/internal/amd64",
	"compile/internal/arm",
	"compile/internal/arm64",
	"compile/internal/big",
	"compile/internal/gc",
	"compile/internal/mips64",
	"compile/internal/ppc64",
	"compile/internal/riscv",
	"compile/internal/ssa",
	"compile/internal/x86",
	"compile/internal/s390x",
	"internal/bio",
	"internal/gcprog",
	"internal/obj",
	"internal/obj/arm",
	"internal/obj/arm64",
	"internal/obj/mips",
	"internal/obj/ppc64",
<<<<<<< HEAD
	"internal/obj/riscv",
=======
	"internal/obj/s390x",
>>>>>>> 09eedc32
	"internal/obj/x86",
	"internal/sys",
	"link",
	"link/internal/amd64",
	"link/internal/arm",
	"link/internal/arm64",
	"link/internal/ld",
	"link/internal/mips64",
	"link/internal/ppc64",
<<<<<<< HEAD
	"link/internal/riscv",
=======
	"link/internal/s390x",
>>>>>>> 09eedc32
	"link/internal/x86",
}

func bootstrapBuildTools() {
	goroot_bootstrap := os.Getenv("GOROOT_BOOTSTRAP")
	if goroot_bootstrap == "" {
		goroot_bootstrap = pathf("%s/go1.4", os.Getenv("HOME"))
	}
	xprintf("##### Building Go toolchain using %s.\n", goroot_bootstrap)

	mkzbootstrap(pathf("%s/src/cmd/internal/obj/zbootstrap.go", goroot))

	// Use $GOROOT/pkg/bootstrap as the bootstrap workspace root.
	// We use a subdirectory of $GOROOT/pkg because that's the
	// space within $GOROOT where we store all generated objects.
	// We could use a temporary directory outside $GOROOT instead,
	// but it is easier to debug on failure if the files are in a known location.
	workspace := pathf("%s/pkg/bootstrap", goroot)
	xremoveall(workspace)
	base := pathf("%s/src/bootstrap", workspace)
	xmkdirall(base)

	// Copy source code into $GOROOT/pkg/bootstrap and rewrite import paths.
	for _, dir := range bootstrapDirs {
		src := pathf("%s/src/cmd/%s", goroot, dir)
		dst := pathf("%s/%s", base, dir)
		xmkdirall(dst)
		for _, name := range xreaddirfiles(src) {
			srcFile := pathf("%s/%s", src, name)
			text := readfile(srcFile)
			text = bootstrapFixImports(text, srcFile)
			writefile(text, pathf("%s/%s", dst, name), 0)
		}
	}

	// Set up environment for invoking Go 1.4 go command.
	// GOROOT points at Go 1.4 GOROOT,
	// GOPATH points at our bootstrap workspace,
	// GOBIN is empty, so that binaries are installed to GOPATH/bin,
	// and GOOS, GOHOSTOS, GOARCH, and GOHOSTOS are empty,
	// so that Go 1.4 builds whatever kind of binary it knows how to build.
	// Restore GOROOT, GOPATH, and GOBIN when done.
	// Don't bother with GOOS, GOHOSTOS, GOARCH, and GOHOSTARCH,
	// because setup will take care of those when bootstrapBuildTools returns.

	defer os.Setenv("GOROOT", os.Getenv("GOROOT"))
	os.Setenv("GOROOT", goroot_bootstrap)

	defer os.Setenv("GOPATH", os.Getenv("GOPATH"))
	os.Setenv("GOPATH", workspace)

	defer os.Setenv("GOBIN", os.Getenv("GOBIN"))
	os.Setenv("GOBIN", "")

	os.Setenv("GOOS", "")
	os.Setenv("GOHOSTOS", "")
	os.Setenv("GOARCH", "")
	os.Setenv("GOHOSTARCH", "")

	// Run Go 1.4 to build binaries. Use -gcflags=-l to disable inlining to
	// workaround bugs in Go 1.4's compiler. See discussion thread:
	// https://groups.google.com/d/msg/golang-dev/Ss7mCKsvk8w/Gsq7VYI0AwAJ
	run(workspace, ShowOutput|CheckExit, pathf("%s/bin/go", goroot_bootstrap), "install", "-gcflags=-l", "-v", "bootstrap/...")

	// Copy binaries into tool binary directory.
	for _, name := range bootstrapDirs {
		if !strings.Contains(name, "/") {
			copyfile(pathf("%s/%s%s", tooldir, name, exe), pathf("%s/bin/%s%s", workspace, name, exe), writeExec)
		}
	}

	xprintf("\n")
}

func bootstrapFixImports(text, srcFile string) string {
	lines := strings.SplitAfter(text, "\n")
	inBlock := false
	for i, line := range lines {
		if strings.HasPrefix(line, "import (") {
			inBlock = true
			continue
		}
		if inBlock && strings.HasPrefix(line, ")") {
			inBlock = false
			continue
		}
		if strings.HasPrefix(line, `import "`) || strings.HasPrefix(line, `import . "`) ||
			inBlock && (strings.HasPrefix(line, "\t\"") || strings.HasPrefix(line, "\t. \"")) {
			lines[i] = strings.Replace(line, `"cmd/`, `"bootstrap/`, -1)
		}
	}

	lines[0] = "// Do not edit. Bootstrap copy of " + srcFile + "\n\n//line " + srcFile + ":1\n" + lines[0]

	return strings.Join(lines, "")
}<|MERGE_RESOLUTION|>--- conflicted
+++ resolved
@@ -47,11 +47,8 @@
 	"internal/obj/arm64",
 	"internal/obj/mips",
 	"internal/obj/ppc64",
-<<<<<<< HEAD
 	"internal/obj/riscv",
-=======
 	"internal/obj/s390x",
->>>>>>> 09eedc32
 	"internal/obj/x86",
 	"internal/sys",
 	"link",
@@ -61,11 +58,8 @@
 	"link/internal/ld",
 	"link/internal/mips64",
 	"link/internal/ppc64",
-<<<<<<< HEAD
 	"link/internal/riscv",
-=======
 	"link/internal/s390x",
->>>>>>> 09eedc32
 	"link/internal/x86",
 }
 
