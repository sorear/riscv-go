// Copyright 2015 The Go Authors. All rights reserved.
// Use of this source code is governed by a BSD-style
// license that can be found in the LICENSE file.

package arch

import (
	"cmd/internal/obj"
	"cmd/internal/obj/arm"
	"cmd/internal/obj/arm64"
	"cmd/internal/obj/mips"
	"cmd/internal/obj/ppc64"
<<<<<<< HEAD
	"cmd/internal/obj/riscv"
=======
	"cmd/internal/obj/s390x"
>>>>>>> 09eedc32
	"cmd/internal/obj/x86"
	"fmt"
	"strings"
)

// Pseudo-registers whose names are the constant name without the leading R.
const (
	RFP = -(iota + 1)
	RSB
	RSP
	RPC
)

// Arch wraps the link architecture object with more architecture-specific information.
type Arch struct {
	*obj.LinkArch
	// Map of instruction names to enumeration.
	Instructions map[string]obj.As
	// Map of register names to enumeration.
	Register map[string]int16
	// Table of register prefix names. These are things like R for R(0) and SPR for SPR(268).
	RegisterPrefix map[string]bool
	// RegisterNumber converts R(10) into arm.REG_R10.
	RegisterNumber func(string, int16) (int16, bool)
	// Instruction is a jump.
	IsJump func(word string) bool
}

// nilRegisterNumber is the register number function for architectures
// that do not accept the R(N) notation. It always returns failure.
func nilRegisterNumber(name string, n int16) (int16, bool) {
	return 0, false
}

// Set configures the architecture specified by GOARCH and returns its representation.
// It returns nil if GOARCH is not recognized.
func Set(GOARCH string) *Arch {
	switch GOARCH {
	case "386":
		return archX86(&x86.Link386)
	case "amd64":
		return archX86(&x86.Linkamd64)
	case "amd64p32":
		return archX86(&x86.Linkamd64p32)
	case "arm":
		return archArm()
	case "arm64":
		return archArm64()
	case "mips64":
		a := archMips64()
		a.LinkArch = &mips.Linkmips64
		return a
	case "mips64le":
		a := archMips64()
		a.LinkArch = &mips.Linkmips64le
		return a
	case "ppc64":
		a := archPPC64()
		a.LinkArch = &ppc64.Linkppc64
		return a
	case "ppc64le":
		a := archPPC64()
		a.LinkArch = &ppc64.Linkppc64le
		return a
<<<<<<< HEAD
	case "riscv":
		return archRiscv()
=======
	case "s390x":
		a := archS390x()
		a.LinkArch = &s390x.Links390x
		return a
>>>>>>> 09eedc32
	}
	return nil
}

func jumpX86(word string) bool {
	return word[0] == 'J' || word == "CALL" || strings.HasPrefix(word, "LOOP") || word == "XBEGIN"
}

func archX86(linkArch *obj.LinkArch) *Arch {
	register := make(map[string]int16)
	// Create maps for easy lookup of instruction names etc.
	for i, s := range x86.Register {
		register[s] = int16(i + x86.REG_AL)
	}
	// Pseudo-registers.
	register["SB"] = RSB
	register["FP"] = RFP
	register["PC"] = RPC
	// Register prefix not used on this architecture.

	instructions := make(map[string]obj.As)
	for i, s := range obj.Anames {
		instructions[s] = obj.As(i)
	}
	for i, s := range x86.Anames {
		if obj.As(i) >= obj.A_ARCHSPECIFIC {
			instructions[s] = obj.As(i) + obj.ABaseAMD64
		}
	}
	// Annoying aliases.
	instructions["JA"] = x86.AJHI   /* alternate */
	instructions["JAE"] = x86.AJCC  /* alternate */
	instructions["JB"] = x86.AJCS   /* alternate */
	instructions["JBE"] = x86.AJLS  /* alternate */
	instructions["JC"] = x86.AJCS   /* alternate */
	instructions["JCC"] = x86.AJCC  /* carry clear (CF = 0) */
	instructions["JCS"] = x86.AJCS  /* carry set (CF = 1) */
	instructions["JE"] = x86.AJEQ   /* alternate */
	instructions["JEQ"] = x86.AJEQ  /* equal (ZF = 1) */
	instructions["JG"] = x86.AJGT   /* alternate */
	instructions["JGE"] = x86.AJGE  /* greater than or equal (signed) (SF = OF) */
	instructions["JGT"] = x86.AJGT  /* greater than (signed) (ZF = 0 && SF = OF) */
	instructions["JHI"] = x86.AJHI  /* higher (unsigned) (CF = 0 && ZF = 0) */
	instructions["JHS"] = x86.AJCC  /* alternate */
	instructions["JL"] = x86.AJLT   /* alternate */
	instructions["JLE"] = x86.AJLE  /* less than or equal (signed) (ZF = 1 || SF != OF) */
	instructions["JLO"] = x86.AJCS  /* alternate */
	instructions["JLS"] = x86.AJLS  /* lower or same (unsigned) (CF = 1 || ZF = 1) */
	instructions["JLT"] = x86.AJLT  /* less than (signed) (SF != OF) */
	instructions["JMI"] = x86.AJMI  /* negative (minus) (SF = 1) */
	instructions["JNA"] = x86.AJLS  /* alternate */
	instructions["JNAE"] = x86.AJCS /* alternate */
	instructions["JNB"] = x86.AJCC  /* alternate */
	instructions["JNBE"] = x86.AJHI /* alternate */
	instructions["JNC"] = x86.AJCC  /* alternate */
	instructions["JNE"] = x86.AJNE  /* not equal (ZF = 0) */
	instructions["JNG"] = x86.AJLE  /* alternate */
	instructions["JNGE"] = x86.AJLT /* alternate */
	instructions["JNL"] = x86.AJGE  /* alternate */
	instructions["JNLE"] = x86.AJGT /* alternate */
	instructions["JNO"] = x86.AJOC  /* alternate */
	instructions["JNP"] = x86.AJPC  /* alternate */
	instructions["JNS"] = x86.AJPL  /* alternate */
	instructions["JNZ"] = x86.AJNE  /* alternate */
	instructions["JO"] = x86.AJOS   /* alternate */
	instructions["JOC"] = x86.AJOC  /* overflow clear (OF = 0) */
	instructions["JOS"] = x86.AJOS  /* overflow set (OF = 1) */
	instructions["JP"] = x86.AJPS   /* alternate */
	instructions["JPC"] = x86.AJPC  /* parity clear (PF = 0) */
	instructions["JPE"] = x86.AJPS  /* alternate */
	instructions["JPL"] = x86.AJPL  /* non-negative (plus) (SF = 0) */
	instructions["JPO"] = x86.AJPC  /* alternate */
	instructions["JPS"] = x86.AJPS  /* parity set (PF = 1) */
	instructions["JS"] = x86.AJMI   /* alternate */
	instructions["JZ"] = x86.AJEQ   /* alternate */
	instructions["MASKMOVDQU"] = x86.AMASKMOVOU
	instructions["MOVD"] = x86.AMOVQ
	instructions["MOVDQ2Q"] = x86.AMOVQ
	instructions["MOVNTDQ"] = x86.AMOVNTO
	instructions["MOVOA"] = x86.AMOVO
	instructions["PSLLDQ"] = x86.APSLLO
	instructions["PSRLDQ"] = x86.APSRLO
	instructions["PADDD"] = x86.APADDL

	return &Arch{
		LinkArch:       linkArch,
		Instructions:   instructions,
		Register:       register,
		RegisterPrefix: nil,
		RegisterNumber: nilRegisterNumber,
		IsJump:         jumpX86,
	}
}

func archArm() *Arch {
	register := make(map[string]int16)
	// Create maps for easy lookup of instruction names etc.
	// Note that there is no list of names as there is for x86.
	for i := arm.REG_R0; i < arm.REG_SPSR; i++ {
		register[obj.Rconv(i)] = int16(i)
	}
	// Avoid unintentionally clobbering g using R10.
	delete(register, "R10")
	register["g"] = arm.REG_R10
	for i := 0; i < 16; i++ {
		register[fmt.Sprintf("C%d", i)] = int16(i)
	}

	// Pseudo-registers.
	register["SB"] = RSB
	register["FP"] = RFP
	register["PC"] = RPC
	register["SP"] = RSP
	registerPrefix := map[string]bool{
		"F": true,
		"R": true,
	}

	instructions := make(map[string]obj.As)
	for i, s := range obj.Anames {
		instructions[s] = obj.As(i)
	}
	for i, s := range arm.Anames {
		if obj.As(i) >= obj.A_ARCHSPECIFIC {
			instructions[s] = obj.As(i) + obj.ABaseARM
		}
	}
	// Annoying aliases.
	instructions["B"] = obj.AJMP
	instructions["BL"] = obj.ACALL
	// MCR differs from MRC by the way fields of the word are encoded.
	// (Details in arm.go). Here we add the instruction so parse will find
	// it, but give it an opcode number known only to us.
	instructions["MCR"] = aMCR

	return &Arch{
		LinkArch:       &arm.Linkarm,
		Instructions:   instructions,
		Register:       register,
		RegisterPrefix: registerPrefix,
		RegisterNumber: armRegisterNumber,
		IsJump:         jumpArm,
	}
}

func archArm64() *Arch {
	register := make(map[string]int16)
	// Create maps for easy lookup of instruction names etc.
	// Note that there is no list of names as there is for 386 and amd64.
	register[arm64.Rconv(arm64.REGSP)] = int16(arm64.REGSP)
	for i := arm64.REG_R0; i <= arm64.REG_R31; i++ {
		register[arm64.Rconv(i)] = int16(i)
	}
	for i := arm64.REG_F0; i <= arm64.REG_F31; i++ {
		register[arm64.Rconv(i)] = int16(i)
	}
	for i := arm64.REG_V0; i <= arm64.REG_V31; i++ {
		register[arm64.Rconv(i)] = int16(i)
	}
	register["LR"] = arm64.REGLINK
	register["DAIF"] = arm64.REG_DAIF
	register["NZCV"] = arm64.REG_NZCV
	register["FPSR"] = arm64.REG_FPSR
	register["FPCR"] = arm64.REG_FPCR
	register["SPSR_EL1"] = arm64.REG_SPSR_EL1
	register["ELR_EL1"] = arm64.REG_ELR_EL1
	register["SPSR_EL2"] = arm64.REG_SPSR_EL2
	register["ELR_EL2"] = arm64.REG_ELR_EL2
	register["CurrentEL"] = arm64.REG_CurrentEL
	register["SP_EL0"] = arm64.REG_SP_EL0
	register["SPSel"] = arm64.REG_SPSel
	register["DAIFSet"] = arm64.REG_DAIFSet
	register["DAIFClr"] = arm64.REG_DAIFClr
	// Conditional operators, like EQ, NE, etc.
	register["EQ"] = arm64.COND_EQ
	register["NE"] = arm64.COND_NE
	register["HS"] = arm64.COND_HS
	register["CS"] = arm64.COND_HS
	register["LO"] = arm64.COND_LO
	register["CC"] = arm64.COND_LO
	register["MI"] = arm64.COND_MI
	register["PL"] = arm64.COND_PL
	register["VS"] = arm64.COND_VS
	register["VC"] = arm64.COND_VC
	register["HI"] = arm64.COND_HI
	register["LS"] = arm64.COND_LS
	register["GE"] = arm64.COND_GE
	register["LT"] = arm64.COND_LT
	register["GT"] = arm64.COND_GT
	register["LE"] = arm64.COND_LE
	register["AL"] = arm64.COND_AL
	register["NV"] = arm64.COND_NV
	// Pseudo-registers.
	register["SB"] = RSB
	register["FP"] = RFP
	register["PC"] = RPC
	register["SP"] = RSP
	// Avoid unintentionally clobbering g using R28.
	delete(register, "R28")
	register["g"] = arm64.REG_R28
	registerPrefix := map[string]bool{
		"F": true,
		"R": true,
		"V": true,
	}

	instructions := make(map[string]obj.As)
	for i, s := range obj.Anames {
		instructions[s] = obj.As(i)
	}
	for i, s := range arm64.Anames {
		if obj.As(i) >= obj.A_ARCHSPECIFIC {
			instructions[s] = obj.As(i) + obj.ABaseARM64
		}
	}
	// Annoying aliases.
	instructions["B"] = arm64.AB
	instructions["BL"] = arm64.ABL

	return &Arch{
		LinkArch:       &arm64.Linkarm64,
		Instructions:   instructions,
		Register:       register,
		RegisterPrefix: registerPrefix,
		RegisterNumber: arm64RegisterNumber,
		IsJump:         jumpArm64,
	}

}

func archPPC64() *Arch {
	register := make(map[string]int16)
	// Create maps for easy lookup of instruction names etc.
	// Note that there is no list of names as there is for x86.
	for i := ppc64.REG_R0; i <= ppc64.REG_R31; i++ {
		register[obj.Rconv(i)] = int16(i)
	}
	for i := ppc64.REG_F0; i <= ppc64.REG_F31; i++ {
		register[obj.Rconv(i)] = int16(i)
	}
	for i := ppc64.REG_CR0; i <= ppc64.REG_CR7; i++ {
		register[obj.Rconv(i)] = int16(i)
	}
	for i := ppc64.REG_MSR; i <= ppc64.REG_CR; i++ {
		register[obj.Rconv(i)] = int16(i)
	}
	register["CR"] = ppc64.REG_CR
	register["XER"] = ppc64.REG_XER
	register["LR"] = ppc64.REG_LR
	register["CTR"] = ppc64.REG_CTR
	register["FPSCR"] = ppc64.REG_FPSCR
	register["MSR"] = ppc64.REG_MSR
	// Pseudo-registers.
	register["SB"] = RSB
	register["FP"] = RFP
	register["PC"] = RPC
	// Avoid unintentionally clobbering g using R30.
	delete(register, "R30")
	register["g"] = ppc64.REG_R30
	registerPrefix := map[string]bool{
		"CR":  true,
		"F":   true,
		"R":   true,
		"SPR": true,
	}

	instructions := make(map[string]obj.As)
	for i, s := range obj.Anames {
		instructions[s] = obj.As(i)
	}
	for i, s := range ppc64.Anames {
		if obj.As(i) >= obj.A_ARCHSPECIFIC {
			instructions[s] = obj.As(i) + obj.ABasePPC64
		}
	}
	// Annoying aliases.
	instructions["BR"] = ppc64.ABR
	instructions["BL"] = ppc64.ABL

	return &Arch{
		LinkArch:       &ppc64.Linkppc64,
		Instructions:   instructions,
		Register:       register,
		RegisterPrefix: registerPrefix,
		RegisterNumber: ppc64RegisterNumber,
		IsJump:         jumpPPC64,
	}
}

func archMips64() *Arch {
	register := make(map[string]int16)
	// Create maps for easy lookup of instruction names etc.
	// Note that there is no list of names as there is for x86.
	for i := mips.REG_R0; i <= mips.REG_R31; i++ {
		register[obj.Rconv(i)] = int16(i)
	}
	for i := mips.REG_F0; i <= mips.REG_F31; i++ {
		register[obj.Rconv(i)] = int16(i)
	}
	for i := mips.REG_M0; i <= mips.REG_M31; i++ {
		register[obj.Rconv(i)] = int16(i)
	}
	for i := mips.REG_FCR0; i <= mips.REG_FCR31; i++ {
		register[obj.Rconv(i)] = int16(i)
	}
	register["HI"] = mips.REG_HI
	register["LO"] = mips.REG_LO
	// Pseudo-registers.
	register["SB"] = RSB
	register["FP"] = RFP
	register["PC"] = RPC
	// Avoid unintentionally clobbering g using R30.
	delete(register, "R30")
	register["g"] = mips.REG_R30
	// Avoid unintentionally clobbering RSB using R28.
	delete(register, "R28")
	register["RSB"] = mips.REG_R28
	registerPrefix := map[string]bool{
		"F":   true,
		"FCR": true,
		"M":   true,
		"R":   true,
	}

	instructions := make(map[string]obj.As)
	for i, s := range obj.Anames {
		instructions[s] = obj.As(i)
	}
	for i, s := range mips.Anames {
		if obj.As(i) >= obj.A_ARCHSPECIFIC {
			instructions[s] = obj.As(i) + obj.ABaseMIPS64
		}
	}
	// Annoying alias.
	instructions["JAL"] = mips.AJAL

	return &Arch{
		LinkArch:       &mips.Linkmips64,
		Instructions:   instructions,
		Register:       register,
		RegisterPrefix: registerPrefix,
		RegisterNumber: mipsRegisterNumber,
		IsJump:         jumpMIPS64,
	}
}

<<<<<<< HEAD
var riscvJumps = map[string]bool{
	"BEQ":  true,
	"BNE":  true,
	"BLT":  true,
	"BGE":  true,
	"BLTU": true,
	"BGEU": true,
	"CALL": true,
	"JAL":  true,
	"JALR": true,
	"JMP":  true,
}

func archRiscv() *Arch {
	return &Arch{
		LinkArch:       &riscv.LinkRISCV,
		Instructions:   riscv.Instructions,
		Register:       riscv.Registers,
		RegisterPrefix: nil,
		RegisterNumber: nilRegisterNumber,
		IsJump: func(s string) bool {
			return riscvJumps[s]
		},
=======
func archS390x() *Arch {
	register := make(map[string]int16)
	// Create maps for easy lookup of instruction names etc.
	// Note that there is no list of names as there is for x86.
	for i := s390x.REG_R0; i <= s390x.REG_R15; i++ {
		register[obj.Rconv(i)] = int16(i)
	}
	for i := s390x.REG_F0; i <= s390x.REG_F15; i++ {
		register[obj.Rconv(i)] = int16(i)
	}
	for i := s390x.REG_V0; i <= s390x.REG_V31; i++ {
		register[obj.Rconv(i)] = int16(i)
	}
	for i := s390x.REG_AR0; i <= s390x.REG_AR15; i++ {
		register[obj.Rconv(i)] = int16(i)
	}
	register["LR"] = s390x.REG_LR
	// Pseudo-registers.
	register["SB"] = RSB
	register["FP"] = RFP
	register["PC"] = RPC
	// Avoid unintentionally clobbering g using R13.
	delete(register, "R13")
	register["g"] = s390x.REG_R13
	registerPrefix := map[string]bool{
		"AR": true,
		"F":  true,
		"R":  true,
	}

	instructions := make(map[string]obj.As)
	for i, s := range obj.Anames {
		instructions[s] = obj.As(i)
	}
	for i, s := range s390x.Anames {
		if obj.As(i) >= obj.A_ARCHSPECIFIC {
			instructions[s] = obj.As(i) + obj.ABaseS390X
		}
	}
	// Annoying aliases.
	instructions["BR"] = s390x.ABR
	instructions["BL"] = s390x.ABL

	return &Arch{
		LinkArch:       &s390x.Links390x,
		Instructions:   instructions,
		Register:       register,
		RegisterPrefix: registerPrefix,
		RegisterNumber: s390xRegisterNumber,
		IsJump:         jumpS390x,
>>>>>>> 09eedc32
	}
}<|MERGE_RESOLUTION|>--- conflicted
+++ resolved
@@ -10,11 +10,8 @@
 	"cmd/internal/obj/arm64"
 	"cmd/internal/obj/mips"
 	"cmd/internal/obj/ppc64"
-<<<<<<< HEAD
 	"cmd/internal/obj/riscv"
-=======
 	"cmd/internal/obj/s390x"
->>>>>>> 09eedc32
 	"cmd/internal/obj/x86"
 	"fmt"
 	"strings"
@@ -79,15 +76,12 @@
 		a := archPPC64()
 		a.LinkArch = &ppc64.Linkppc64le
 		return a
-<<<<<<< HEAD
 	case "riscv":
 		return archRiscv()
-=======
 	case "s390x":
 		a := archS390x()
 		a.LinkArch = &s390x.Links390x
 		return a
->>>>>>> 09eedc32
 	}
 	return nil
 }
@@ -434,7 +428,6 @@
 	}
 }
 
-<<<<<<< HEAD
 var riscvJumps = map[string]bool{
 	"BEQ":  true,
 	"BNE":  true,
@@ -458,7 +451,9 @@
 		IsJump: func(s string) bool {
 			return riscvJumps[s]
 		},
-=======
+	}
+}
+
 func archS390x() *Arch {
 	register := make(map[string]int16)
 	// Create maps for easy lookup of instruction names etc.
@@ -509,6 +504,5 @@
 		RegisterPrefix: registerPrefix,
 		RegisterNumber: s390xRegisterNumber,
 		IsJump:         jumpS390x,
->>>>>>> 09eedc32
 	}
 }