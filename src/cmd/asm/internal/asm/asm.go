--- conflicted
+++ resolved
@@ -387,8 +387,7 @@
 			prog.Reg = p.getRegister(prog, op, &a[1])
 			break
 		}
-<<<<<<< HEAD
-		if p.arch.Thechar == 'V' {
+		if p.arch.Family == sys.RISCV {
 			// 3-operand jumps.
 			// First two must be registers
 			target = &a[2]
@@ -396,7 +395,6 @@
 			prog.Reg = p.getRegister(prog, op, &a[1])
 			break
 		}
-=======
 		if p.arch.Family == sys.S390X {
 			// 3-operand jumps.
 			target = &a[2]
@@ -411,7 +409,6 @@
 			break
 		}
 
->>>>>>> 09eedc32
 		fallthrough
 	default:
 		p.errorf("wrong number of arguments to %s instruction", obj.Aconv(op))
@@ -633,11 +630,9 @@
 				p.errorf("invalid addressing modes for %s instruction", obj.Aconv(op))
 				return
 			}
-<<<<<<< HEAD
-		case 'V':
+		case sys.RISCV:
 			prog.From = a[0]
 			prog.From3 = newAddr(a[1])
-=======
 		case sys.S390X:
 			if arch.IsS390xWithLength(op) || arch.IsS390xWithIndex(op) {
 				prog.From = a[1]
@@ -646,7 +641,6 @@
 				prog.Reg = p.getRegister(prog, op, &a[1])
 				prog.From = a[0]
 			}
->>>>>>> 09eedc32
 			prog.To = a[2]
 		default:
 			p.errorf("TODO: implement three-operand instructions for this architecture")
