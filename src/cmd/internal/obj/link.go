// Derived from Inferno utils/6l/l.h and related files.
// http://code.google.com/p/inferno-os/source/browse/utils/6l/l.h
//
//	Copyright © 1994-1999 Lucent Technologies Inc.  All rights reserved.
//	Portions Copyright © 1995-1997 C H Forsyth (forsyth@terzarima.net)
//	Portions Copyright © 1997-1999 Vita Nuova Limited
//	Portions Copyright © 2000-2007 Vita Nuova Holdings Limited (www.vitanuova.com)
//	Portions Copyright © 2004,2006 Bruce Ellis
//	Portions Copyright © 2005-2007 C H Forsyth (forsyth@terzarima.net)
//	Revisions Copyright © 2000-2007 Lucent Technologies Inc. and others
//	Portions Copyright © 2009 The Go Authors. All rights reserved.
//
// Permission is hereby granted, free of charge, to any person obtaining a copy
// of this software and associated documentation files (the "Software"), to deal
// in the Software without restriction, including without limitation the rights
// to use, copy, modify, merge, publish, distribute, sublicense, and/or sell
// copies of the Software, and to permit persons to whom the Software is
// furnished to do so, subject to the following conditions:
//
// The above copyright notice and this permission notice shall be included in
// all copies or substantial portions of the Software.
//
// THE SOFTWARE IS PROVIDED "AS IS", WITHOUT WARRANTY OF ANY KIND, EXPRESS OR
// IMPLIED, INCLUDING BUT NOT LIMITED TO THE WARRANTIES OF MERCHANTABILITY,
// FITNESS FOR A PARTICULAR PURPOSE AND NONINFRINGEMENT.  IN NO EVENT SHALL THE
// AUTHORS OR COPYRIGHT HOLDERS BE LIABLE FOR ANY CLAIM, DAMAGES OR OTHER
// LIABILITY, WHETHER IN AN ACTION OF CONTRACT, TORT OR OTHERWISE, ARISING FROM,
// OUT OF OR IN CONNECTION WITH THE SOFTWARE OR THE USE OR OTHER DEALINGS IN
// THE SOFTWARE.

package obj

import (
	"bufio"
	"cmd/internal/sys"
)

// An Addr is an argument to an instruction.
// The general forms and their encodings are:
//
//	sym±offset(symkind)(reg)(index*scale)
//		Memory reference at address &sym(symkind) + offset + reg + index*scale.
//		Any of sym(symkind), ±offset, (reg), (index*scale), and *scale can be omitted.
//		If (reg) and *scale are both omitted, the resulting expression (index) is parsed as (reg).
//		To force a parsing as index*scale, write (index*1).
//		Encoding:
//			type = TYPE_MEM
//			name = symkind (NAME_AUTO, ...) or 0 (NAME_NONE)
//			sym = sym
//			offset = ±offset
//			reg = reg (REG_*)
//			index = index (REG_*)
//			scale = scale (1, 2, 4, 8)
//
//	$<mem>
//		Effective address of memory reference <mem>, defined above.
//		Encoding: same as memory reference, but type = TYPE_ADDR.
//
//	$<±integer value>
//		This is a special case of $<mem>, in which only ±offset is present.
//		It has a separate type for easy recognition.
//		Encoding:
//			type = TYPE_CONST
//			offset = ±integer value
//
//	*<mem>
//		Indirect reference through memory reference <mem>, defined above.
//		Only used on x86 for CALL/JMP *sym(SB), which calls/jumps to a function
//		pointer stored in the data word sym(SB), not a function named sym(SB).
//		Encoding: same as above, but type = TYPE_INDIR.
//
//	$*$<mem>
//		No longer used.
//		On machines with actual SB registers, $*$<mem> forced the
//		instruction encoding to use a full 32-bit constant, never a
//		reference relative to SB.
//
//	$<floating point literal>
//		Floating point constant value.
//		Encoding:
//			type = TYPE_FCONST
//			val = floating point value
//
//	$<string literal, up to 8 chars>
//		String literal value (raw bytes used for DATA instruction).
//		Encoding:
//			type = TYPE_SCONST
//			val = string
//
//	<register name>
//		Any register: integer, floating point, control, segment, and so on.
//		If looking for specific register kind, must check type and reg value range.
//		Encoding:
//			type = TYPE_REG
//			reg = reg (REG_*)
//
//	x(PC)
//		Encoding:
//			type = TYPE_BRANCH
//			val = Prog* reference OR ELSE offset = target pc (branch takes priority)
//
//	$±x-±y
//		Final argument to TEXT, specifying local frame size x and argument size y.
//		In this form, x and y are integer literals only, not arbitrary expressions.
//		This avoids parsing ambiguities due to the use of - as a separator.
//		The ± are optional.
//		If the final argument to TEXT omits the -±y, the encoding should still
//		use TYPE_TEXTSIZE (not TYPE_CONST), with u.argsize = ArgsSizeUnknown.
//		Encoding:
//			type = TYPE_TEXTSIZE
//			offset = x
//			val = int32(y)
//
//	reg<<shift, reg>>shift, reg->shift, reg@>shift
//		Shifted register value, for ARM.
//		In this form, reg must be a register and shift can be a register or an integer constant.
//		Encoding:
//			type = TYPE_SHIFT
//			offset = (reg&15) | shifttype<<5 | count
//			shifttype = 0, 1, 2, 3 for <<, >>, ->, @>
//			count = (reg&15)<<8 | 1<<4 for a register shift count, (n&31)<<7 for an integer constant.
//
//	(reg, reg)
//		A destination register pair. When used as the last argument of an instruction,
//		this form makes clear that both registers are destinations.
//		Encoding:
//			type = TYPE_REGREG
//			reg = first register
//			offset = second register
//
//	[reg, reg, reg-reg]
//		Register list for ARM.
//		Encoding:
//			type = TYPE_REGLIST
//			offset = bit mask of registers in list; R0 is low bit.
//
//	reg, reg
//		Register pair for ARM.
//		TYPE_REGREG2
//
//	(reg+reg)
//		Register pair for PPC64.
//		Encoding:
//			type = TYPE_MEM
//			reg = first register
//			index = second register
//			scale = 1
//
type Addr struct {
	Reg    int16
	Index  int16
	Scale  int16 // Sometimes holds a register.
	Type   AddrType
	Name   int8
	Class  int8
	Etype  uint8
	Offset int64
	Width  int64
	Sym    *LSym
	Gotype *LSym

	// argument value:
	//	for TYPE_SCONST, a string
	//	for TYPE_FCONST, a float64
	//	for TYPE_BRANCH, a *Prog (optional)
	//	for TYPE_TEXTSIZE, an int32 (optional)
	Val interface{}

	Node interface{} // for use by compiler
}

type AddrType uint8

const (
	NAME_NONE = 0 + iota
	NAME_EXTERN
	NAME_STATIC
	NAME_AUTO
	NAME_PARAM
	// A reference to name@GOT(SB) is a reference to the entry in the global offset
	// table for 'name'.
	NAME_GOTREF
)

const (
	TYPE_NONE AddrType = 0

	TYPE_BRANCH AddrType = 5 + iota
	TYPE_TEXTSIZE
	TYPE_MEM
	TYPE_CONST
	TYPE_FCONST
	TYPE_SCONST
	TYPE_REG
	TYPE_ADDR
	TYPE_SHIFT
	TYPE_REGREG
	TYPE_REGREG2
	TYPE_INDIR
	TYPE_REGLIST
)

// TODO(rsc): Describe prog.
// TODO(rsc): Describe TEXT/GLOBL flag in from3
type Prog struct {
	Ctxt   *Link
	Link   *Prog
	From   Addr
	From3  *Addr // optional
	To     Addr
	Opt    interface{}
	Forwd  *Prog
	Pcond  *Prog
	Rel    *Prog // Source of forward jumps on x86; pcrel on arm
	Pc     int64
	Lineno int32
	Spadj  int32
	As     As // Assembler opcode.
	Reg    int16
	RegTo2 int16  // 2nd register output operand
	Mark   uint16 // bitmask of arch-specific items
	Optab  uint16
	Scond  uint8
	Back   uint8
	Ft     uint8
	Tt     uint8
	Isize  uint8 // size of the instruction in bytes (x86 only)
	Mode   int8

	Info ProgInfo
}

// From3Type returns From3.Type, or TYPE_NONE when From3 is nil.
func (p *Prog) From3Type() AddrType {
	if p.From3 == nil {
		return TYPE_NONE
	}
	return p.From3.Type
}

// From3Offset returns From3.Offset, or 0 when From3 is nil.
func (p *Prog) From3Offset() int64 {
	if p.From3 == nil {
		return 0
	}
	return p.From3.Offset
}

// ProgInfo holds information about the instruction for use
// by clients such as the compiler. The exact meaning of this
// data is up to the client and is not interpreted by the cmd/internal/obj/... packages.
type ProgInfo struct {
	_        struct{} // to prevent unkeyed literals. Trailing zero-sized field will take space.
	Flags    uint32   // flag bits
	Reguse   uint64   // registers implicitly used by this instruction
	Regset   uint64   // registers implicitly set by this instruction
	Regindex uint64   // registers used by addressing mode
}

// An As denotes an assembler opcode.
// There are some portable opcodes, declared here in package obj,
// that are common to all architectures.
// However, the majority of opcodes are arch-specific
// and are declared in their respective architecture's subpackage.
type As int16

// These are the portable opcodes.
const (
	AXXX As = iota
	ACALL
	ACHECKNIL
	ADUFFCOPY
	ADUFFZERO
	AEND
	AFUNCDATA
	AGLOBL
	AJMP
	ANOP
	APCDATA
	ARET
	ATEXT
	ATYPE
	AUNDEF
	AUSEFIELD
	AVARDEF
	AVARKILL
	AVARLIVE
	A_ARCHSPECIFIC
)

// Each architecture is allotted a distinct subspace of opcode values
// for declaring its arch-specific opcodes.
// Within this subspace, the first arch-specific opcode should be
// at offset A_ARCHSPECIFIC.
//
// Subspaces are aligned to a power of two so opcodes can be masked
// with AMask and used as compact array indices.
const (
	ABase386 = (1 + iota) << 12
	ABaseARM
	ABaseAMD64
	ABasePPC64
	ABaseARM64
	ABaseMIPS64
<<<<<<< HEAD
	ABaseRISCV
=======
	ABaseS390X
>>>>>>> 09eedc32

	AMask = 1<<12 - 1 // AND with this to use the opcode as an array index.
)

// An LSym is the sort of symbol that is written to an object file.
type LSym struct {
	Name      string
	Type      int16
	Version   int16
	Dupok     bool
	Cfunc     bool
	Nosplit   bool
	Leaf      bool
	Seenglobl bool
	Onlist    bool

	// ReflectMethod means the function may call reflect.Type.Method or
	// reflect.Type.MethodByName. Matching is imprecise (as reflect.Type
	// can be used through a custom interface), so ReflectMethod may be
	// set in some cases when the reflect package is not called.
	//
	// Used by the linker to determine what methods can be pruned.
	ReflectMethod bool

	// Local means make the symbol local even when compiling Go code to reference Go
	// symbols in other shared libraries, as in this mode symbols are global by
	// default. "local" here means in the sense of the dynamic linker, i.e. not
	// visible outside of the module (shared library or executable) that contains its
	// definition. (When not compiling to support Go shared libraries, all symbols are
	// local in this sense unless there is a cgo_export_* directive).
	Local bool

	RefIdx int // Index of this symbol in the symbol reference list.
	Args   int32
	Locals int32
	Size   int64
	Gotype *LSym
	Autom  *Auto
	Text   *Prog
	Pcln   *Pcln
	P      []byte
	R      []Reloc
}

// The compiler needs LSym to satisfy fmt.Stringer, because it stores
// an LSym in ssa.ExternSymbol.
func (s *LSym) String() string {
	return s.Name
}

type Pcln struct {
	Pcsp        Pcdata
	Pcfile      Pcdata
	Pcline      Pcdata
	Pcdata      []Pcdata
	Funcdata    []*LSym
	Funcdataoff []int64
	File        []*LSym
	Lastfile    *LSym
	Lastindex   int
}

// LSym.type
const (
	Sxxx = iota
	STEXT
	SELFRXSECT

	STYPE
	SSTRING
	SGOSTRING
	SGOSTRINGHDR
	SGOFUNC
	SGCBITS
	SRODATA
	SFUNCTAB

	// Types STYPE-SFUNCTAB above are written to the .rodata section by default.
	// When linking a shared object, some conceptually "read only" types need to
	// be written to by relocations and putting them in a section called
	// ".rodata" interacts poorly with the system linkers. The GNU linkers
	// support this situation by arranging for sections of the name
	// ".data.rel.ro.XXX" to be mprotected read only by the dynamic linker after
	// relocations have applied, so when the Go linker is creating a shared
	// object it checks all objects of the above types and bumps any object that
	// has a relocation to it to the corresponding type below, which are then
	// written to sections with appropriate magic names.
	STYPERELRO
	SSTRINGRELRO
	SGOSTRINGRELRO
	SGOSTRINGHDRRELRO
	SGOFUNCRELRO
	SGCBITSRELRO
	SRODATARELRO
	SFUNCTABRELRO

	STYPELINK
	SITABLINK
	SSYMTAB
	SPCLNTAB
	SELFROSECT
	SMACHOPLT
	SELFSECT
	SMACHO
	SMACHOGOT
	SWINDOWS
	SELFGOT
	SNOPTRDATA
	SINITARR
	SDATA
	SBSS
	SNOPTRBSS
	STLSBSS
	SXREF
	SMACHOSYMSTR
	SMACHOSYMTAB
	SMACHOINDIRECTPLT
	SMACHOINDIRECTGOT
	SFILE
	SFILEPATH
	SCONST
	SDYNIMPORT
	SHOSTOBJ
	SDWARFSECT
	SDWARFINFO
	SSUB       = 1 << 8
	SMASK      = SSUB - 1
	SHIDDEN    = 1 << 9
	SCONTAINER = 1 << 10 // has a sub-symbol
)

type Reloc struct {
	Off  int32
	Siz  uint8
	Type int32
	Add  int64
	Sym  *LSym
}

// Reloc.type
const (
	R_ADDR = 1 + iota
	// R_ADDRPOWER relocates a pair of "D-form" instructions (instructions with 16-bit
	// immediates in the low half of the instruction word), usually addis followed by
	// another add or a load, inserting the "high adjusted" 16 bits of the address of
	// the referenced symbol into the immediate field of the first instruction and the
	// low 16 bits into that of the second instruction.
	R_ADDRPOWER
	// R_ADDRARM64 relocates an adrp, add pair to compute the address of the
	// referenced symbol.
	R_ADDRARM64
	// R_ADDRMIPS (only used on mips64) resolves to the low 16 bits of an external
	// address, by encoding it into the instruction.
	R_ADDRMIPS
	// R_ADDROFF resolves to a 32-bit offset from the beginning of the section
	// holding the data being relocated to the referenced symbol.
	R_ADDROFF
	R_SIZE
	R_CALL
	R_CALLARM
	R_CALLARM64
	R_CALLIND
	R_CALLPOWER
	// R_CALLMIPS (only used on mips64) resolves to non-PC-relative target address
	// of a CALL (JAL) instruction, by encoding the address into the instruction.
	R_CALLMIPS
	R_CONST
	R_PCREL
	// R_TLS_LE, used on 386, amd64, and ARM, resolves to the offset of the
	// thread-local symbol from the thread local base and is used to implement the
	// "local exec" model for tls access (r.Sym is not set on intel platforms but is
	// set to a TLS symbol -- runtime.tlsg -- in the linker when externally linking).
	R_TLS_LE
	// R_TLS_IE, used 386, amd64, and ARM resolves to the PC-relative offset to a GOT
	// slot containing the offset from the thread-local symbol from the thread local
	// base and is used to implemented the "initial exec" model for tls access (r.Sym
	// is not set on intel platforms but is set to a TLS symbol -- runtime.tlsg -- in
	// the linker when externally linking).
	R_TLS_IE
	R_GOTOFF
	R_PLT0
	R_PLT1
	R_PLT2
	R_USEFIELD
	// R_USETYPE resolves to an *rtype, but no relocation is created. The
	// linker uses this as a signal that the pointed-to type information
	// should be linked into the final binary, even if there are no other
	// direct references. (This is used for types reachable by reflection.)
	R_USETYPE
	// R_METHODOFF resolves to a 32-bit offset from the beginning of the section
	// holding the data being relocated to the referenced symbol.
	// It is a variant of R_ADDROFF used when linking from the uncommonType of a
	// *rtype, and may be set to zero by the linker if it determines the method
	// text is unreachable by the linked program.
	R_METHODOFF
	R_POWER_TOC
	R_GOTPCREL
	// R_JMPMIPS (only used on mips64) resolves to non-PC-relative target address
	// of a JMP instruction, by encoding the address into the instruction.
	// The stack nosplit check ignores this since it is not a function call.
	R_JMPMIPS
	// R_DWARFREF resolves to the offset of the symbol from its section.
	R_DWARFREF

	// Platform dependent relocations. Architectures with fixed width instructions
	// have the inherent issue that a 32-bit (or 64-bit!) displacement cannot be
	// stuffed into a 32-bit instruction, so an address needs to be spread across
	// several instructions, and in turn this requires a sequence of relocations, each
	// updating a part of an instruction. This leads to relocation codes that are
	// inherently processor specific.

	// Arm64.

	// Set a MOV[NZ] immediate field to bits [15:0] of the offset from the thread
	// local base to the thread local variable defined by the referenced (thread
	// local) symbol. Error if the offset does not fit into 16 bits.
	R_ARM64_TLS_LE

	// Relocates an ADRP; LD64 instruction sequence to load the offset between
	// the thread local base and the thread local variable defined by the
	// referenced (thread local) symbol from the GOT.
	R_ARM64_TLS_IE

	// R_ARM64_GOTPCREL relocates an adrp, ld64 pair to compute the address of the GOT
	// slot of the referenced symbol.
	R_ARM64_GOTPCREL

	// PPC64.

	// R_POWER_TLS_LE is used to implement the "local exec" model for tls
	// access. It resolves to the offset of the thread-local symbol from the
	// thread pointer (R13) and inserts this value into the low 16 bits of an
	// instruction word.
	R_POWER_TLS_LE

	// R_POWER_TLS_IE is used to implement the "initial exec" model for tls access. It
	// relocates a D-form, DS-form instruction sequence like R_ADDRPOWER_DS. It
	// inserts to the offset of GOT slot for the thread-local symbol from the TOC (the
	// GOT slot is filled by the dynamic linker with the offset of the thread-local
	// symbol from the thread pointer (R13)).
	R_POWER_TLS_IE

	// R_POWER_TLS marks an X-form instruction such as "MOVD 0(R13)(R31*1), g" as
	// accessing a particular thread-local symbol. It does not affect code generation
	// but is used by the system linker when relaxing "initial exec" model code to
	// "local exec" model code.
	R_POWER_TLS

	// R_ADDRPOWER_DS is similar to R_ADDRPOWER above, but assumes the second
	// instruction is a "DS-form" instruction, which has an immediate field occupying
	// bits [15:2] of the instruction word. Bits [15:2] of the address of the
	// relocated symbol are inserted into this field; it is an error if the last two
	// bits of the address are not 0.
	R_ADDRPOWER_DS

	// R_ADDRPOWER_PCREL relocates a D-form, DS-form instruction sequence like
	// R_ADDRPOWER_DS but inserts the offset of the GOT slot for the referenced symbol
	// from the TOC rather than the symbol's address.
	R_ADDRPOWER_GOT

	// R_ADDRPOWER_PCREL relocates two D-form instructions like R_ADDRPOWER, but
	// inserts the displacement from the place being relocated to the address of the
	// the relocated symbol instead of just its address.
	R_ADDRPOWER_PCREL

	// R_ADDRPOWER_TOCREL relocates two D-form instructions like R_ADDRPOWER, but
	// inserts the offset from the TOC to the address of the the relocated symbol
	// rather than the symbol's address.
	R_ADDRPOWER_TOCREL

	// R_ADDRPOWER_TOCREL relocates a D-form, DS-form instruction sequence like
	// R_ADDRPOWER_DS but inserts the offset from the TOC to the address of the the
	// relocated symbol rather than the symbol's address.
	R_ADDRPOWER_TOCREL_DS

	// R_PCRELDBL relocates s390x 2-byte aligned PC-relative addresses.
	// TODO(mundaym): remove once variants can be serialized - see issue 14218.
	R_PCRELDBL

	// R_ADDRMIPSU (only used on mips64) resolves to the sign-adjusted "upper" 16
	// bits (bit 16-31) of an external address, by encoding it into the instruction.
	R_ADDRMIPSU
	// R_ADDRMIPSTLS (only used on mips64) resolves to the low 16 bits of a TLS
	// address (offset from thread pointer), by encoding it into the instruction.
	R_ADDRMIPSTLS
)

type Auto struct {
	Asym    *LSym
	Link    *Auto
	Aoffset int32
	Name    int16
	Gotype  *LSym
}

// Auto.name
const (
	A_AUTO = 1 + iota
	A_PARAM
)

type Pcdata struct {
	P []byte
}

// symbol version, incremented each time a file is loaded.
// version==1 is reserved for savehist.
const (
	HistVersion = 1
)

// Link holds the context for writing object code from a compiler
// to be linker input or for reading that input into the linker.
type Link struct {
	Goarm         int32
	Headtype      int
	Arch          *LinkArch
	Debugasm      int32
	Debugvlog     int32
	Debugdivmod   int32
	Debugpcln     int32
	Flag_shared   bool
	Flag_dynlink  bool
	Flag_optimize bool
	Bso           *bufio.Writer
	Pathname      string
	Goroot        string
	Goroot_final  string
	Hash          map[SymVer]*LSym
	LineHist      LineHist
	Imports       []string
	Plist         *Plist
	Plast         *Plist
	Sym_div       *LSym
	Sym_divu      *LSym
	Sym_mod       *LSym
	Sym_modu      *LSym
	Plan9privates *LSym
	Curp          *Prog
	Printp        *Prog
	Blitrl        *Prog
	Elitrl        *Prog
	Rexflag       int
	Vexflag       int
	Rep           int
	Repn          int
	Lock          int
	Asmode        int
	AsmBuf        AsmBuf // instruction buffer for x86
	Instoffset    int64
	Autosize      int32
	Armsize       int32
	Pc            int64
	DiagFunc      func(string, ...interface{})
	Mode          int
	Cursym        *LSym
	Version       int
	Textp         *LSym
	Etextp        *LSym
	Errors        int

	Framepointer_enabled bool

	// state for writing objects
	Text []*LSym
	Data []*LSym

	// Cache of Progs
	allocIdx int
	progs    [10000]Prog
}

func (ctxt *Link) Diag(format string, args ...interface{}) {
	ctxt.Errors++
	ctxt.DiagFunc(format, args...)
}

// The smallest possible offset from the hardware stack pointer to a local
// variable on the stack. Architectures that use a link register save its value
// on the stack in the function prologue and so always have a pointer between
// the hardware stack pointer and the local variable area.
func (ctxt *Link) FixedFrameSize() int64 {
	switch ctxt.Arch.Family {
	case sys.AMD64, sys.I386:
		return 0
	case sys.PPC64:
		// PIC code on ppc64le requires 32 bytes of stack, and it's easier to
		// just use that much stack always on ppc64x.
		return int64(4 * ctxt.Arch.PtrSize)
	default:
		return int64(ctxt.Arch.PtrSize)
	}
}

type SymVer struct {
	Name    string
	Version int // TODO: make int16 to match LSym.Version?
}

// LinkArch is the definition of a single architecture.
type LinkArch struct {
	*sys.Arch
	Preprocess func(*Link, *LSym)
	Assemble   func(*Link, *LSym)
	Follow     func(*Link, *LSym)
	Progedit   func(*Link, *Prog)
	UnaryDst   map[As]bool // Instruction takes one operand, a destination.
}

/* executable header types */
const (
	Hunknown = 0 + iota
	Hdarwin
	Hdragonfly
	Hfreebsd
	Hlinux
	Hnacl
	Hnetbsd
	Hopenbsd
	Hplan9
	Hsolaris
	Hwindows
)

// AsmBuf is a simple buffer to assemble variable-length x86 instructions into.
type AsmBuf struct {
	buf [100]byte
	off int
}

// Put1 appends one byte to the end of the buffer.
func (a *AsmBuf) Put1(x byte) {
	a.buf[a.off] = x
	a.off++
}

// Put2 appends two bytes to the end of the buffer.
func (a *AsmBuf) Put2(x, y byte) {
	a.buf[a.off+0] = x
	a.buf[a.off+1] = y
	a.off += 2
}

// Put3 appends three bytes to the end of the buffer.
func (a *AsmBuf) Put3(x, y, z byte) {
	a.buf[a.off+0] = x
	a.buf[a.off+1] = y
	a.buf[a.off+2] = z
	a.off += 3
}

// Put4 appends four bytes to the end of the buffer.
func (a *AsmBuf) Put4(x, y, z, w byte) {
	a.buf[a.off+0] = x
	a.buf[a.off+1] = y
	a.buf[a.off+2] = z
	a.buf[a.off+3] = w
	a.off += 4
}

// PutInt16 writes v into the buffer using little-endian encoding.
func (a *AsmBuf) PutInt16(v int16) {
	a.buf[a.off+0] = byte(v)
	a.buf[a.off+1] = byte(v >> 8)
	a.off += 2
}

// PutInt32 writes v into the buffer using little-endian encoding.
func (a *AsmBuf) PutInt32(v int32) {
	a.buf[a.off+0] = byte(v)
	a.buf[a.off+1] = byte(v >> 8)
	a.buf[a.off+2] = byte(v >> 16)
	a.buf[a.off+3] = byte(v >> 24)
	a.off += 4
}

// PutInt64 writes v into the buffer using little-endian encoding.
func (a *AsmBuf) PutInt64(v int64) {
	a.buf[a.off+0] = byte(v)
	a.buf[a.off+1] = byte(v >> 8)
	a.buf[a.off+2] = byte(v >> 16)
	a.buf[a.off+3] = byte(v >> 24)
	a.buf[a.off+4] = byte(v >> 32)
	a.buf[a.off+5] = byte(v >> 40)
	a.buf[a.off+6] = byte(v >> 48)
	a.buf[a.off+7] = byte(v >> 56)
	a.off += 8
}

// Put copies b into the buffer.
func (a *AsmBuf) Put(b []byte) {
	copy(a.buf[a.off:], b)
	a.off += len(b)
}

// Insert inserts b at offset i.
func (a *AsmBuf) Insert(i int, b byte) {
	a.off++
	copy(a.buf[i+1:a.off], a.buf[i:a.off-1])
	a.buf[i] = b
}

// Last returns the byte at the end of the buffer.
func (a *AsmBuf) Last() byte { return a.buf[a.off-1] }

// Len returns the length of the buffer.
func (a *AsmBuf) Len() int { return a.off }

// Bytes returns the contents of the buffer.
func (a *AsmBuf) Bytes() []byte { return a.buf[:a.off] }

// Reset empties the buffer.
func (a *AsmBuf) Reset() { a.off = 0 }

// Peek returns the byte at offset i.
func (a *AsmBuf) Peek(i int) byte { return a.buf[i] }<|MERGE_RESOLUTION|>--- conflicted
+++ resolved
@@ -262,7 +262,7 @@
 // that are common to all architectures.
 // However, the majority of opcodes are arch-specific
 // and are declared in their respective architecture's subpackage.
-type As int16
+type As int32
 
 // These are the portable opcodes.
 const (
@@ -302,11 +302,8 @@
 	ABasePPC64
 	ABaseARM64
 	ABaseMIPS64
-<<<<<<< HEAD
+	ABaseS390X
 	ABaseRISCV
-=======
-	ABaseS390X
->>>>>>> 09eedc32
 
 	AMask = 1<<12 - 1 // AND with this to use the opcode as an array index.
 )
