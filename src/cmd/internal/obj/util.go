// Copyright 2015 The Go Authors. All rights reserved.
// Use of this source code is governed by a BSD-style
// license that can be found in the LICENSE file.

package obj

import (
	"bytes"
	"fmt"
	"log"
	"os"
	"strings"
	"time"
)

const REG_NONE = 0

var start time.Time

func Cputime() float64 {
	if start.IsZero() {
		start = time.Now()
	}
	return time.Since(start).Seconds()
}

func envOr(key, value string) string {
	if x := os.Getenv(key); x != "" {
		return x
	}
	return value
}

func Getgoroot() string {
	return envOr("GOROOT", defaultGOROOT)
}

func Getgoarch() string {
	return envOr("GOARCH", defaultGOARCH)
}

func Getgoos() string {
	return envOr("GOOS", defaultGOOS)
}

func Getgoarm() int32 {
	switch v := envOr("GOARM", defaultGOARM); v {
	case "5":
		return 5
	case "6":
		return 6
	case "7":
		return 7
	}
	// Fail here, rather than validate at multiple call sites.
	log.Fatalf("Invalid GOARM value. Must be 5, 6, or 7.")
	panic("unreachable")
}

func Getgo386() string {
	// Validated by cmd/compile.
	return envOr("GO386", defaultGO386)
}

func Getgoextlinkenabled() string {
	return envOr("GO_EXTLINK_ENABLED", defaultGO_EXTLINK_ENABLED)
}

func Getgoversion() string {
	return version
}

func (p *Prog) Line() string {
	return p.Ctxt.LineHist.LineString(int(p.Lineno))
}

var armCondCode = []string{
	".EQ",
	".NE",
	".CS",
	".CC",
	".MI",
	".PL",
	".VS",
	".VC",
	".HI",
	".LS",
	".GE",
	".LT",
	".GT",
	".LE",
	"",
	".NV",
}

/* ARM scond byte */
const (
	C_SCOND     = (1 << 4) - 1
	C_SBIT      = 1 << 4
	C_PBIT      = 1 << 5
	C_WBIT      = 1 << 6
	C_FBIT      = 1 << 7
	C_UBIT      = 1 << 7
	C_SCOND_XOR = 14
)

// CConv formats ARM condition codes.
func CConv(s uint8) string {
	if s == 0 {
		return ""
	}
	sc := armCondCode[(s&C_SCOND)^C_SCOND_XOR]
	if s&C_SBIT != 0 {
		sc += ".S"
	}
	if s&C_PBIT != 0 {
		sc += ".P"
	}
	if s&C_WBIT != 0 {
		sc += ".W"
	}
	if s&C_UBIT != 0 { /* ambiguous with FBIT */
		sc += ".U"
	}
	return sc
}

func (p *Prog) String() string {
	if p == nil {
		return "<nil Prog>"
	}

	if p.Ctxt == nil {
		return "<Prog without ctxt>"
	}

	sc := CConv(p.Scond)

	var buf bytes.Buffer

	fmt.Fprintf(&buf, "%.5d (%v)\t%v%s", p.Pc, p.Line(), Aconv(p.As), sc)
	sep := "\t"
	quadOpAmd64 := p.RegTo2 == -1
	if quadOpAmd64 {
		fmt.Fprintf(&buf, "%s$%d", sep, p.From3.Offset)
		sep = ", "
	}
	if p.From.Type != TYPE_NONE {
		fmt.Fprintf(&buf, "%s%v", sep, Dconv(p, &p.From))
		sep = ", "
	}
	if p.Reg != REG_NONE {
		// Should not happen but might as well show it if it does.
		fmt.Fprintf(&buf, "%s%v", sep, Rconv(int(p.Reg)))
		sep = ", "
	}
	if p.From3Type() != TYPE_NONE {
		if p.From3.Type == TYPE_CONST && (p.As == ATEXT || p.As == AGLOBL) {
			// Special case - omit $.
			fmt.Fprintf(&buf, "%s%d", sep, p.From3.Offset)
		} else if quadOpAmd64 {
			fmt.Fprintf(&buf, "%s%v", sep, Rconv(int(p.From3.Reg)))
		} else {
			fmt.Fprintf(&buf, "%s%v", sep, Dconv(p, p.From3))
		}
		sep = ", "
	}
	if p.To.Type != TYPE_NONE {
		fmt.Fprintf(&buf, "%s%v", sep, Dconv(p, &p.To))
	}
	if p.RegTo2 != REG_NONE && !quadOpAmd64 {
		fmt.Fprintf(&buf, "%s%v", sep, Rconv(int(p.RegTo2)))
	}
	return buf.String()
}

func (ctxt *Link) NewProg() *Prog {
	var p *Prog
	if i := ctxt.allocIdx; i < len(ctxt.progs) {
		p = &ctxt.progs[i]
		ctxt.allocIdx = i + 1
	} else {
		p = new(Prog) // should be the only call to this; all others should use ctxt.NewProg
	}
	p.Ctxt = ctxt
	return p
}
func (ctxt *Link) freeProgs() {
	s := ctxt.progs[:ctxt.allocIdx]
	for i := range s {
		s[i] = Prog{}
	}
	ctxt.allocIdx = 0
}

func (ctxt *Link) Line(n int) string {
	return ctxt.LineHist.LineString(n)
}

func Getcallerpc(interface{}) uintptr {
	return 1
}

func (ctxt *Link) Dconv(a *Addr) string {
	return Dconv(nil, a)
}

func Dconv(p *Prog, a *Addr) string {
	var str string

	switch a.Type {
	default:
		str = fmt.Sprintf("type=%d", a.Type)

	case TYPE_NONE:
		str = ""
		if a.Name != NAME_NONE || a.Reg != 0 || a.Sym != nil {
			str = fmt.Sprintf("%v(%v)(NONE)", Mconv(a), Rconv(int(a.Reg)))
		}

	case TYPE_REG:
		// TODO(rsc): This special case is for x86 instructions like
		//	PINSRQ	CX,$1,X6
		// where the $1 is included in the p->to Addr.
		// Move into a new field.
		if a.Offset != 0 {
			str = fmt.Sprintf("$%d,%v", a.Offset, Rconv(int(a.Reg)))
			break
		}

		str = Rconv(int(a.Reg))
		if a.Name != NAME_NONE || a.Sym != nil {
			str = fmt.Sprintf("%v(%v)(REG)", Mconv(a), Rconv(int(a.Reg)))
		}

	case TYPE_BRANCH:
		if a.Sym != nil {
			str = fmt.Sprintf("%s(SB)", a.Sym.Name)
		} else if p != nil && p.Pcond != nil {
			str = fmt.Sprint(p.Pcond.Pc)
		} else if a.Val != nil {
			str = fmt.Sprint(a.Val.(*Prog).Pc)
		} else {
			str = fmt.Sprintf("%d(PC)", a.Offset)
		}

	case TYPE_INDIR:
		str = fmt.Sprintf("*%s", Mconv(a))

	case TYPE_MEM:
		str = Mconv(a)
		if a.Index != REG_NONE {
			str += fmt.Sprintf("(%v*%d)", Rconv(int(a.Index)), int(a.Scale))
		}
		if p != nil && p.As == ATYPE && a.Gotype != nil {
			str += fmt.Sprintf("%s", a.Gotype.Name)
		}

	case TYPE_CONST:
		if a.Reg != 0 {
			str = fmt.Sprintf("$%v(%v)", Mconv(a), Rconv(int(a.Reg)))
		} else {
			str = fmt.Sprintf("$%v", Mconv(a))
		}

	case TYPE_TEXTSIZE:
		if a.Val.(int32) == ArgsSizeUnknown {
			str = fmt.Sprintf("$%d", a.Offset)
		} else {
			str = fmt.Sprintf("$%d-%d", a.Offset, a.Val.(int32))
		}

	case TYPE_FCONST:
		str = fmt.Sprintf("%.17g", a.Val.(float64))
		// Make sure 1 prints as 1.0
		if !strings.ContainsAny(str, ".e") {
			str += ".0"
		}
		str = fmt.Sprintf("$(%s)", str)

	case TYPE_SCONST:
		str = fmt.Sprintf("$%q", a.Val.(string))

	case TYPE_ADDR:
		str = fmt.Sprintf("$%s", Mconv(a))

	case TYPE_SHIFT:
		v := int(a.Offset)
		op := "<<>>->@>"[((v>>5)&3)<<1:]
		if v&(1<<4) != 0 {
			str = fmt.Sprintf("R%d%c%cR%d", v&15, op[0], op[1], (v>>8)&15)
		} else {
			str = fmt.Sprintf("R%d%c%c%d", v&15, op[0], op[1], (v>>7)&31)
		}
		if a.Reg != 0 {
			str += fmt.Sprintf("(%v)", Rconv(int(a.Reg)))
		}

	case TYPE_REGREG:
		str = fmt.Sprintf("(%v, %v)", Rconv(int(a.Reg)), Rconv(int(a.Offset)))

	case TYPE_REGREG2:
		str = fmt.Sprintf("%v, %v", Rconv(int(a.Reg)), Rconv(int(a.Offset)))

	case TYPE_REGLIST:
		str = regListConv(int(a.Offset))
	}

	return str
}

func Mconv(a *Addr) string {
	var str string

	switch a.Name {
	default:
		str = fmt.Sprintf("name=%d", a.Name)

	case NAME_NONE:
		switch {
		case a.Reg == REG_NONE:
			str = fmt.Sprint(a.Offset)
		case a.Offset == 0:
			str = fmt.Sprintf("(%v)", Rconv(int(a.Reg)))
		case a.Offset != 0:
			str = fmt.Sprintf("%d(%v)", a.Offset, Rconv(int(a.Reg)))
		}

	case NAME_EXTERN:
		if a.Sym != nil {
			str = fmt.Sprintf("%s%s(SB)", a.Sym.Name, offConv(a.Offset))
		} else {
			str = fmt.Sprintf("%s(SB)", offConv(a.Offset))
		}

	case NAME_GOTREF:
		if a.Sym != nil {
			str = fmt.Sprintf("%s%s@GOT(SB)", a.Sym.Name, offConv(a.Offset))
		} else {
			str = fmt.Sprintf("%s@GOT(SB)", offConv(a.Offset))
		}

	case NAME_STATIC:
		if a.Sym != nil {
			str = fmt.Sprintf("%s<>%s(SB)", a.Sym.Name, offConv(a.Offset))
		} else {
			str = fmt.Sprintf("<>%s(SB)", offConv(a.Offset))
		}

	case NAME_AUTO:
		if a.Sym != nil {
			str = fmt.Sprintf("%s%s(SP)", a.Sym.Name, offConv(a.Offset))
		} else {
			str = fmt.Sprintf("%s(SP)", offConv(a.Offset))
		}

	case NAME_PARAM:
		if a.Sym != nil {
			str = fmt.Sprintf("%s%s(FP)", a.Sym.Name, offConv(a.Offset))
		} else {
			str = fmt.Sprintf("%s(FP)", offConv(a.Offset))
		}
	}
	return str
}

func offConv(off int64) string {
	if off == 0 {
		return ""
	}
	return fmt.Sprintf("%+d", off)
}

type regSet struct {
	lo    int
	hi    int
	Rconv func(int) string
}

// Few enough architectures that a linear scan is fastest.
// Not even worth sorting.
var regSpace []regSet

/*
	Each architecture defines a register space as a unique
	integer range.
	Here is the list of architectures and the base of their register spaces.
*/

const (
	// Because of masking operations in the encodings, each register
	// space should start at 0 modulo some power of 2.
	RBase386    = 1 * 1024
	RBaseAMD64  = 2 * 1024
	RBaseARM    = 3 * 1024
	RBasePPC64  = 4 * 1024  // range [4k, 8k)
	RBaseARM64  = 8 * 1024  // range [8k, 13k)
	RBaseMIPS64 = 13 * 1024 // range [13k, 14k)
<<<<<<< HEAD
	RBaseRISCV  = 14 * 1024 // range [14k, 15k)
=======
	RBaseS390X  = 14 * 1024 // range [14k, 15k)
>>>>>>> 09eedc32
)

// RegisterRegister binds a pretty-printer (Rconv) for register
// numbers to a given register number range. Lo is inclusive,
// hi exclusive (valid registers are lo through hi-1).
func RegisterRegister(lo, hi int, Rconv func(int) string) {
	regSpace = append(regSpace, regSet{lo, hi, Rconv})
}

func Rconv(reg int) string {
	if reg == REG_NONE {
		return "NONE"
	}
	for i := range regSpace {
		rs := &regSpace[i]
		if rs.lo <= reg && reg < rs.hi {
			return rs.Rconv(reg)
		}
	}
	return fmt.Sprintf("R???%d", reg)
}

func regListConv(list int) string {
	str := ""

	for i := 0; i < 16; i++ { // TODO: 16 is ARM-specific.
		if list&(1<<uint(i)) != 0 {
			if str == "" {
				str += "["
			} else {
				str += ","
			}
			// This is ARM-specific; R10 is g.
			if i == 10 {
				str += "g"
			} else {
				str += fmt.Sprintf("R%d", i)
			}
		}
	}

	str += "]"
	return str
}

type opSet struct {
	lo    As
	names []string
}

// Not even worth sorting
var aSpace []opSet

// RegisterOpcode binds a list of instruction names
// to a given instruction number range.
func RegisterOpcode(lo As, Anames []string) {
	aSpace = append(aSpace, opSet{lo, Anames})
}

func Aconv(a As) string {
	if 0 <= a && int(a) < len(Anames) {
		return Anames[a]
	}
	for i := range aSpace {
		as := &aSpace[i]
		if as.lo <= a && int(a-as.lo) < len(as.names) {
			return as.names[a-as.lo]
		}
	}
	return fmt.Sprintf("A???%d", a)
}

var Anames = []string{
	"XXX",
	"CALL",
	"CHECKNIL",
	"DUFFCOPY",
	"DUFFZERO",
	"END",
	"FUNCDATA",
	"GLOBL",
	"JMP",
	"NOP",
	"PCDATA",
	"RET",
	"TEXT",
	"TYPE",
	"UNDEF",
	"USEFIELD",
	"VARDEF",
	"VARKILL",
	"VARLIVE",
}

func Bool2int(b bool) int {
	if b {
		return 1
	}
	return 0
}<|MERGE_RESOLUTION|>--- conflicted
+++ resolved
@@ -396,11 +396,8 @@
 	RBasePPC64  = 4 * 1024  // range [4k, 8k)
 	RBaseARM64  = 8 * 1024  // range [8k, 13k)
 	RBaseMIPS64 = 13 * 1024 // range [13k, 14k)
-<<<<<<< HEAD
-	RBaseRISCV  = 14 * 1024 // range [14k, 15k)
-=======
 	RBaseS390X  = 14 * 1024 // range [14k, 15k)
->>>>>>> 09eedc32
+	RBaseRISCV  = 15 * 1024 // range [15k, 16k)
 )
 
 // RegisterRegister binds a pretty-printer (Rconv) for register
