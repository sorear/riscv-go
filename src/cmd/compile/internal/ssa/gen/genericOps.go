--- conflicted
+++ resolved
@@ -441,10 +441,6 @@
 	{name: "Select0", argLength: 1}, // the first component of a tuple
 	{name: "Select1", argLength: 1}, // the second component of a tuple
 
-<<<<<<< HEAD
-	// riscv bootstrapping
-	{name: "ExitProc", argLength: 2, typ: "Mem"}, // risc-v bootstrapping only: insert process exit syscall, auxint=return code, arg0=memory
-=======
 	// Atomic operations used for semantically inlining runtime/internal/atomic.
 	// Atomic loads return a new memory so that the loads are properly ordered
 	// with respect to other loads and stores.
@@ -463,7 +459,9 @@
 	{name: "AtomicCompareAndSwap64", argLength: 4, typ: "(Bool,Mem)"}, // if *arg0==arg1, then set *arg0=arg2.  Returns true iff store happens and new memory.
 	{name: "AtomicAnd8", argLength: 3, typ: "Mem"},                    // *arg0 &= arg1.  arg2=memory.  Returns memory.
 	{name: "AtomicOr8", argLength: 3, typ: "Mem"},                     // *arg0 |= arg1.  arg2=memory.  Returns memory.
->>>>>>> 41e1c420
+
+	// riscv bootstrapping
+	{name: "ExitProc", argLength: 2, typ: "Mem"}, // risc-v bootstrapping only: insert process exit syscall, auxint=return code, arg0=memory
 }
 
 //     kind           control    successors       implicit exit
