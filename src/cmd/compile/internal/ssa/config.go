// Copyright 2015 The Go Authors. All rights reserved.
// Use of this source code is governed by a BSD-style
// license that can be found in the LICENSE file.

package ssa

import (
	"cmd/internal/obj"
	"crypto/sha1"
	"fmt"
	"os"
	"strconv"
	"strings"
)

type Config struct {
	arch            string                     // "amd64", etc.
	IntSize         int64                      // 4 or 8
	PtrSize         int64                      // 4 or 8
	lowerBlock      func(*Block) bool          // lowering function
	lowerValue      func(*Value, *Config) bool // lowering function
	registers       []Register                 // machine registers
	fe              Frontend                   // callbacks into compiler frontend
	HTML            *HTMLWriter                // html writer, for debugging
	ctxt            *obj.Link                  // Generic arch information
	optimize        bool                       // Do optimization
	noDuffDevice    bool                       // Don't use Duff's device
	sparsePhiCutoff uint64                     // Sparse phi location algorithm used above this #blocks*#variables score
	curFunc         *Func

	// TODO: more stuff. Compiler flags of interest, ...

	// Given an environment variable used for debug hash match,
	// what file (if any) receives the yes/no logging?
	logfiles map[string]*os.File

	// Storage for low-numbered values and blocks.
	values [2000]Value
	blocks [200]Block

	// Reusable stackAllocState.
	// See stackalloc.go's {new,put}StackAllocState.
	stackAllocState *stackAllocState

	domblockstore []ID         // scratch space for computing dominators
	scrSparse     []*sparseSet // scratch sparse sets to be re-used.
}

type TypeSource interface {
	TypeBool() Type
	TypeInt8() Type
	TypeInt16() Type
	TypeInt32() Type
	TypeInt64() Type
	TypeUInt8() Type
	TypeUInt16() Type
	TypeUInt32() Type
	TypeUInt64() Type
	TypeInt() Type
	TypeFloat32() Type
	TypeFloat64() Type
	TypeUintptr() Type
	TypeString() Type
	TypeBytePtr() Type // TODO: use unsafe.Pointer instead?

	CanSSA(t Type) bool
}

type Logger interface {
	// Logf logs a message from the compiler.
	Logf(string, ...interface{})

	// Log returns true if logging is not a no-op
	// some logging calls account for more than a few heap allocations.
	Log() bool

	// Fatal reports a compiler error and exits.
	Fatalf(line int32, msg string, args ...interface{})

	// Unimplemented reports that the function cannot be compiled.
	// It will be removed once SSA work is complete.
	Unimplementedf(line int32, msg string, args ...interface{})

	// Warnl writes compiler messages in the form expected by "errorcheck" tests
	Warnl(line int32, fmt_ string, args ...interface{})

	// Fowards the Debug_checknil flag from gc
	Debug_checknil() bool
}

type Frontend interface {
	TypeSource
	Logger

	// StringData returns a symbol pointing to the given string's contents.
	StringData(string) interface{} // returns *gc.Sym

	// Auto returns a Node for an auto variable of the given type.
	// The SSA compiler uses this function to allocate space for spills.
	Auto(Type) GCNode

	// Given the name for a compound type, returns the name we should use
	// for the parts of that compound type.
	SplitString(LocalSlot) (LocalSlot, LocalSlot)
	SplitInterface(LocalSlot) (LocalSlot, LocalSlot)
	SplitSlice(LocalSlot) (LocalSlot, LocalSlot, LocalSlot)
	SplitComplex(LocalSlot) (LocalSlot, LocalSlot)
	SplitStruct(LocalSlot, int) LocalSlot

	// Line returns a string describing the given line number.
	Line(int32) string
}

// interface used to hold *gc.Node. We'd use *gc.Node directly but
// that would lead to an import cycle.
type GCNode interface {
	Typ() Type
	String() string
}

// NewConfig returns a new configuration object for the given architecture.
func NewConfig(arch string, fe Frontend, ctxt *obj.Link, optimize bool) *Config {
	c := &Config{arch: arch, fe: fe}
	switch arch {
	case "amd64":
		c.IntSize = 8
		c.PtrSize = 8
		c.lowerBlock = rewriteBlockAMD64
		c.lowerValue = rewriteValueAMD64
		c.registers = registersAMD64[:]
	case "386":
		c.IntSize = 4
		c.PtrSize = 4
		c.lowerBlock = rewriteBlockAMD64
		c.lowerValue = rewriteValueAMD64 // TODO(khr): full 32-bit support
<<<<<<< HEAD
	case "riscv":
		c.IntSize = 8
		c.PtrSize = 8
		c.lowerBlock = rewriteBlockRISCV
		c.lowerValue = rewriteValueRISCV
=======
	case "arm":
		c.IntSize = 4
		c.PtrSize = 4
		c.lowerBlock = rewriteBlockARM
		c.lowerValue = rewriteValueARM
		c.registers = registersARM[:]
>>>>>>> 09eedc32
	default:
		fe.Unimplementedf(0, "arch %s not implemented", arch)
	}
	c.ctxt = ctxt
	c.optimize = optimize

	// Don't use Duff's device on Plan 9, because floating
	// point operations are not allowed in note handler.
	if obj.Getgoos() == "plan9" {
		c.noDuffDevice = true
	}

	// Assign IDs to preallocated values/blocks.
	for i := range c.values {
		c.values[i].ID = ID(i)
	}
	for i := range c.blocks {
		c.blocks[i].ID = ID(i)
	}

	c.logfiles = make(map[string]*os.File)

	// cutoff is compared with product of numblocks and numvalues,
	// if product is smaller than cutoff, use old non-sparse method.
	// cutoff == 0 implies all sparse.
	// cutoff == -1 implies none sparse.
	// Good cutoff values seem to be O(million) depending on constant factor cost of sparse.
	// TODO: get this from a flag, not an environment variable
	c.sparsePhiCutoff = 2500000 // 0 for testing. // 2500000 determined with crude experiments w/ make.bash
	ev := os.Getenv("GO_SSA_PHI_LOC_CUTOFF")
	if ev != "" {
		v, err := strconv.ParseInt(ev, 10, 64)
		if err != nil {
			fe.Fatalf(0, "Environment variable GO_SSA_PHI_LOC_CUTOFF (value '%s') did not parse as a number", ev)
		}
		c.sparsePhiCutoff = uint64(v) // convert -1 to maxint, for never use sparse
	}

	return c
}

func (c *Config) Frontend() Frontend      { return c.fe }
func (c *Config) SparsePhiCutoff() uint64 { return c.sparsePhiCutoff }

// NewFunc returns a new, empty function object.
// Caller must call f.Free() before calling NewFunc again.
func (c *Config) NewFunc() *Func {
	// TODO(khr): should this function take name, type, etc. as arguments?
	if c.curFunc != nil {
		c.Fatalf(0, "NewFunc called without previous Free")
	}
	f := &Func{Config: c, NamedValues: map[LocalSlot][]*Value{}}
	c.curFunc = f
	return f
}

func (c *Config) Logf(msg string, args ...interface{})               { c.fe.Logf(msg, args...) }
func (c *Config) Log() bool                                          { return c.fe.Log() }
func (c *Config) Fatalf(line int32, msg string, args ...interface{}) { c.fe.Fatalf(line, msg, args...) }
func (c *Config) Unimplementedf(line int32, msg string, args ...interface{}) {
	c.fe.Unimplementedf(line, msg, args...)
}
func (c *Config) Warnl(line int32, msg string, args ...interface{}) { c.fe.Warnl(line, msg, args...) }
func (c *Config) Debug_checknil() bool                              { return c.fe.Debug_checknil() }

func (c *Config) logDebugHashMatch(evname, name string) {
	file := c.logfiles[evname]
	if file == nil {
		file = os.Stdout
		tmpfile := os.Getenv("GSHS_LOGFILE")
		if tmpfile != "" {
			var ok error
			file, ok = os.Create(tmpfile)
			if ok != nil {
				c.Fatalf(0, "Could not open hash-testing logfile %s", tmpfile)
			}
		}
		c.logfiles[evname] = file
	}
	s := fmt.Sprintf("%s triggered %s\n", evname, name)
	file.WriteString(s)
	file.Sync()
}

// DebugHashMatch returns true if environment variable evname
// 1) is empty (this is a special more-quickly implemented case of 3)
// 2) is "y" or "Y"
// 3) is a suffix of the sha1 hash of name
// 4) is a suffix of the environment variable
//    fmt.Sprintf("%s%d", evname, n)
//    provided that all such variables are nonempty for 0 <= i <= n
// Otherwise it returns false.
// When true is returned the message
//  "%s triggered %s\n", evname, name
// is printed on the file named in environment variable
//  GSHS_LOGFILE
// or standard out if that is empty or there is an error
// opening the file.

func (c *Config) DebugHashMatch(evname, name string) bool {
	evhash := os.Getenv(evname)
	if evhash == "" {
		return true // default behavior with no EV is "on"
	}
	if evhash == "y" || evhash == "Y" {
		c.logDebugHashMatch(evname, name)
		return true
	}
	if evhash == "n" || evhash == "N" {
		return false
	}
	// Check the hash of the name against a partial input hash.
	// We use this feature to do a binary search to
	// find a function that is incorrectly compiled.
	hstr := ""
	for _, b := range sha1.Sum([]byte(name)) {
		hstr += fmt.Sprintf("%08b", b)
	}

	if strings.HasSuffix(hstr, evhash) {
		c.logDebugHashMatch(evname, name)
		return true
	}

	// Iteratively try additional hashes to allow tests for multi-point
	// failure.
	for i := 0; true; i++ {
		ev := fmt.Sprintf("%s%d", evname, i)
		evv := os.Getenv(ev)
		if evv == "" {
			break
		}
		if strings.HasSuffix(hstr, evv) {
			c.logDebugHashMatch(ev, name)
			return true
		}
	}
	return false
}

func (c *Config) DebugNameMatch(evname, name string) bool {
	return os.Getenv(evname) == name
}<|MERGE_RESOLUTION|>--- conflicted
+++ resolved
@@ -133,20 +133,17 @@
 		c.PtrSize = 4
 		c.lowerBlock = rewriteBlockAMD64
 		c.lowerValue = rewriteValueAMD64 // TODO(khr): full 32-bit support
-<<<<<<< HEAD
-	case "riscv":
-		c.IntSize = 8
-		c.PtrSize = 8
-		c.lowerBlock = rewriteBlockRISCV
-		c.lowerValue = rewriteValueRISCV
-=======
 	case "arm":
 		c.IntSize = 4
 		c.PtrSize = 4
 		c.lowerBlock = rewriteBlockARM
 		c.lowerValue = rewriteValueARM
 		c.registers = registersARM[:]
->>>>>>> 09eedc32
+	case "riscv":
+		c.IntSize = 8
+		c.PtrSize = 8
+		c.lowerBlock = rewriteBlockRISCV
+		c.lowerValue = rewriteValueRISCV
 	default:
 		fe.Unimplementedf(0, "arch %s not implemented", arch)
 	}
