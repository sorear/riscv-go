// Copyright 2015 The Go Authors. All rights reserved.
// Use of this source code is governed by a BSD-style
// license that can be found in the LICENSE file.

package ssa

import (
	"cmd/internal/obj"
	"crypto/sha1"
	"fmt"
	"os"
	"strconv"
	"strings"
)

type Config struct {
	arch            string                     // "amd64", etc.
	IntSize         int64                      // 4 or 8
	PtrSize         int64                      // 4 or 8
	lowerBlock      func(*Block, *Config) bool // lowering function
	lowerValue      func(*Value, *Config) bool // lowering function
	registers       []Register                 // machine registers
	gpRegMask       regMask                    // general purpose integer register mask
	fpRegMask       regMask                    // floating point register mask
	specialRegMask  regMask                    // special register mask
	FPReg           int8                       // register number of frame pointer, -1 if not used
	hasGReg         bool                       // has hardware g register
	fe              Frontend                   // callbacks into compiler frontend
	HTML            *HTMLWriter                // html writer, for debugging
	ctxt            *obj.Link                  // Generic arch information
	optimize        bool                       // Do optimization
	noDuffDevice    bool                       // Don't use Duff's device
	nacl            bool                       // GOOS=nacl
	use387          bool                       // GO386=387
	NeedsFpScratch  bool                       // No direct move between GP and FP register sets
	sparsePhiCutoff uint64                     // Sparse phi location algorithm used above this #blocks*#variables score
	curFunc         *Func

	// TODO: more stuff. Compiler flags of interest, ...

	// Given an environment variable used for debug hash match,
	// what file (if any) receives the yes/no logging?
	logfiles map[string]*os.File

	// Storage for low-numbered values and blocks.
	values [2000]Value
	blocks [200]Block

	// Reusable stackAllocState.
	// See stackalloc.go's {new,put}StackAllocState.
	stackAllocState *stackAllocState

	domblockstore []ID         // scratch space for computing dominators
	scrSparse     []*sparseSet // scratch sparse sets to be re-used.
}

type TypeSource interface {
	TypeBool() Type
	TypeInt8() Type
	TypeInt16() Type
	TypeInt32() Type
	TypeInt64() Type
	TypeUInt8() Type
	TypeUInt16() Type
	TypeUInt32() Type
	TypeUInt64() Type
	TypeInt() Type
	TypeFloat32() Type
	TypeFloat64() Type
	TypeUintptr() Type
	TypeString() Type
	TypeBytePtr() Type // TODO: use unsafe.Pointer instead?

	CanSSA(t Type) bool
}

type Logger interface {
	// Logf logs a message from the compiler.
	Logf(string, ...interface{})

	// Log returns true if logging is not a no-op
	// some logging calls account for more than a few heap allocations.
	Log() bool

	// Fatal reports a compiler error and exits.
	Fatalf(line int32, msg string, args ...interface{})

	// Unimplemented reports that the function cannot be compiled.
	// It will be removed once SSA work is complete.
	Unimplementedf(line int32, msg string, args ...interface{})

	// Warnl writes compiler messages in the form expected by "errorcheck" tests
	Warnl(line int32, fmt_ string, args ...interface{})

	// Fowards the Debug_checknil flag from gc
	Debug_checknil() bool
}

type Frontend interface {
	TypeSource
	Logger

	// StringData returns a symbol pointing to the given string's contents.
	StringData(string) interface{} // returns *gc.Sym

	// Auto returns a Node for an auto variable of the given type.
	// The SSA compiler uses this function to allocate space for spills.
	Auto(Type) GCNode

	// Given the name for a compound type, returns the name we should use
	// for the parts of that compound type.
	SplitString(LocalSlot) (LocalSlot, LocalSlot)
	SplitInterface(LocalSlot) (LocalSlot, LocalSlot)
	SplitSlice(LocalSlot) (LocalSlot, LocalSlot, LocalSlot)
	SplitComplex(LocalSlot) (LocalSlot, LocalSlot)
	SplitStruct(LocalSlot, int) LocalSlot
	SplitInt64(LocalSlot) (LocalSlot, LocalSlot) // returns (hi, lo)

	// Line returns a string describing the given line number.
	Line(int32) string
}

// interface used to hold *gc.Node. We'd use *gc.Node directly but
// that would lead to an import cycle.
type GCNode interface {
	Typ() Type
	String() string
}

// NewConfig returns a new configuration object for the given architecture.
func NewConfig(arch string, fe Frontend, ctxt *obj.Link, optimize bool) *Config {
	c := &Config{arch: arch, fe: fe}
	switch arch {
	case "amd64":
		c.IntSize = 8
		c.PtrSize = 8
		c.lowerBlock = rewriteBlockAMD64
		c.lowerValue = rewriteValueAMD64
		c.registers = registersAMD64[:]
		c.gpRegMask = gpRegMaskAMD64
		c.fpRegMask = fpRegMaskAMD64
		c.FPReg = framepointerRegAMD64
		c.hasGReg = false
	case "amd64p32":
		c.IntSize = 4
		c.PtrSize = 4
		c.lowerBlock = rewriteBlockAMD64
		c.lowerValue = rewriteValueAMD64
		c.registers = registersAMD64[:]
		c.gpRegMask = gpRegMaskAMD64
		c.fpRegMask = fpRegMaskAMD64
		c.FPReg = framepointerRegAMD64
		c.hasGReg = false
		c.noDuffDevice = true
	case "386":
		c.IntSize = 4
		c.PtrSize = 4
		c.lowerBlock = rewriteBlock386
		c.lowerValue = rewriteValue386
		c.registers = registers386[:]
		c.gpRegMask = gpRegMask386
		c.fpRegMask = fpRegMask386
		c.FPReg = framepointerReg386
		c.hasGReg = false
	case "arm":
		c.IntSize = 4
		c.PtrSize = 4
		c.lowerBlock = rewriteBlockARM
		c.lowerValue = rewriteValueARM
		c.registers = registersARM[:]
		c.gpRegMask = gpRegMaskARM
		c.fpRegMask = fpRegMaskARM
		c.FPReg = framepointerRegARM
		c.hasGReg = true
	case "arm64":
		c.IntSize = 8
		c.PtrSize = 8
		c.lowerBlock = rewriteBlockARM64
		c.lowerValue = rewriteValueARM64
		c.registers = registersARM64[:]
		c.gpRegMask = gpRegMaskARM64
		c.fpRegMask = fpRegMaskARM64
		c.FPReg = framepointerRegARM64
		c.hasGReg = true
		c.noDuffDevice = obj.Getgoos() == "darwin" // darwin linker cannot handle BR26 reloc with non-zero addend
	case "ppc64le":
		c.IntSize = 8
		c.PtrSize = 8
		c.lowerBlock = rewriteBlockPPC64
		c.lowerValue = rewriteValuePPC64
		c.registers = registersPPC64[:]
		c.gpRegMask = gpRegMaskPPC64
		c.fpRegMask = fpRegMaskPPC64
		c.FPReg = framepointerRegPPC64
		c.noDuffDevice = true // TODO: Resolve PPC64 DuffDevice (has zero, but not copy)
		c.NeedsFpScratch = true
		c.hasGReg = true
<<<<<<< HEAD
	case "riscv":
		c.IntSize = 8
		c.PtrSize = 8
		c.lowerBlock = rewriteBlockRISCV
		c.lowerValue = rewriteValueRISCV
		c.registers = registersRISCV[:]
		c.gpRegMask = gpRegMaskRISCV
		c.fpRegMask = fpRegMaskRISCV
		c.FPReg = framepointerRegRISCV
=======
	case "mips64", "mips64le":
		c.IntSize = 8
		c.PtrSize = 8
		c.lowerBlock = rewriteBlockMIPS64
		c.lowerValue = rewriteValueMIPS64
		c.registers = registersMIPS64[:]
		c.gpRegMask = gpRegMaskMIPS64
		c.fpRegMask = fpRegMaskMIPS64
		c.specialRegMask = specialRegMaskMIPS64
		c.FPReg = framepointerRegMIPS64
>>>>>>> 41e1c420
		c.hasGReg = true
	default:
		fe.Unimplementedf(0, "arch %s not implemented", arch)
	}
	c.ctxt = ctxt
	c.optimize = optimize
	c.nacl = obj.Getgoos() == "nacl"

	// Don't use Duff's device on Plan 9 AMD64, because floating
	// point operations are not allowed in note handler.
	if obj.Getgoos() == "plan9" && arch == "amd64" {
		c.noDuffDevice = true
	}

	if c.nacl {
		c.noDuffDevice = true // Don't use Duff's device on NaCl

		// ARM assembler rewrites DIV/MOD to runtime calls, which
		// clobber R12 on nacl
		opcodeTable[OpARMDIV].reg.clobbers |= 1 << 12  // R12
		opcodeTable[OpARMDIVU].reg.clobbers |= 1 << 12 // R12
		opcodeTable[OpARMMOD].reg.clobbers |= 1 << 12  // R12
		opcodeTable[OpARMMODU].reg.clobbers |= 1 << 12 // R12
	}

	// Assign IDs to preallocated values/blocks.
	for i := range c.values {
		c.values[i].ID = ID(i)
	}
	for i := range c.blocks {
		c.blocks[i].ID = ID(i)
	}

	c.logfiles = make(map[string]*os.File)

	// cutoff is compared with product of numblocks and numvalues,
	// if product is smaller than cutoff, use old non-sparse method.
	// cutoff == 0 implies all sparse.
	// cutoff == -1 implies none sparse.
	// Good cutoff values seem to be O(million) depending on constant factor cost of sparse.
	// TODO: get this from a flag, not an environment variable
	c.sparsePhiCutoff = 2500000 // 0 for testing. // 2500000 determined with crude experiments w/ make.bash
	ev := os.Getenv("GO_SSA_PHI_LOC_CUTOFF")
	if ev != "" {
		v, err := strconv.ParseInt(ev, 10, 64)
		if err != nil {
			fe.Fatalf(0, "Environment variable GO_SSA_PHI_LOC_CUTOFF (value '%s') did not parse as a number", ev)
		}
		c.sparsePhiCutoff = uint64(v) // convert -1 to maxint, for never use sparse
	}

	return c
}

func (c *Config) Set387(b bool) {
	c.NeedsFpScratch = b
	c.use387 = b
}

func (c *Config) Frontend() Frontend      { return c.fe }
func (c *Config) SparsePhiCutoff() uint64 { return c.sparsePhiCutoff }
func (c *Config) Ctxt() *obj.Link         { return c.ctxt }

// NewFunc returns a new, empty function object.
// Caller must call f.Free() before calling NewFunc again.
func (c *Config) NewFunc() *Func {
	// TODO(khr): should this function take name, type, etc. as arguments?
	if c.curFunc != nil {
		c.Fatalf(0, "NewFunc called without previous Free")
	}
	f := &Func{Config: c, NamedValues: map[LocalSlot][]*Value{}}
	c.curFunc = f
	return f
}

func (c *Config) Logf(msg string, args ...interface{})               { c.fe.Logf(msg, args...) }
func (c *Config) Log() bool                                          { return c.fe.Log() }
func (c *Config) Fatalf(line int32, msg string, args ...interface{}) { c.fe.Fatalf(line, msg, args...) }
func (c *Config) Unimplementedf(line int32, msg string, args ...interface{}) {
	c.fe.Unimplementedf(line, msg, args...)
}
func (c *Config) Warnl(line int32, msg string, args ...interface{}) { c.fe.Warnl(line, msg, args...) }
func (c *Config) Debug_checknil() bool                              { return c.fe.Debug_checknil() }

func (c *Config) logDebugHashMatch(evname, name string) {
	file := c.logfiles[evname]
	if file == nil {
		file = os.Stdout
		tmpfile := os.Getenv("GSHS_LOGFILE")
		if tmpfile != "" {
			var ok error
			file, ok = os.Create(tmpfile)
			if ok != nil {
				c.Fatalf(0, "Could not open hash-testing logfile %s", tmpfile)
			}
		}
		c.logfiles[evname] = file
	}
	s := fmt.Sprintf("%s triggered %s\n", evname, name)
	file.WriteString(s)
	file.Sync()
}

// DebugHashMatch returns true if environment variable evname
// 1) is empty (this is a special more-quickly implemented case of 3)
// 2) is "y" or "Y"
// 3) is a suffix of the sha1 hash of name
// 4) is a suffix of the environment variable
//    fmt.Sprintf("%s%d", evname, n)
//    provided that all such variables are nonempty for 0 <= i <= n
// Otherwise it returns false.
// When true is returned the message
//  "%s triggered %s\n", evname, name
// is printed on the file named in environment variable
//  GSHS_LOGFILE
// or standard out if that is empty or there is an error
// opening the file.

func (c *Config) DebugHashMatch(evname, name string) bool {
	evhash := os.Getenv(evname)
	if evhash == "" {
		return true // default behavior with no EV is "on"
	}
	if evhash == "y" || evhash == "Y" {
		c.logDebugHashMatch(evname, name)
		return true
	}
	if evhash == "n" || evhash == "N" {
		return false
	}
	// Check the hash of the name against a partial input hash.
	// We use this feature to do a binary search to
	// find a function that is incorrectly compiled.
	hstr := ""
	for _, b := range sha1.Sum([]byte(name)) {
		hstr += fmt.Sprintf("%08b", b)
	}

	if strings.HasSuffix(hstr, evhash) {
		c.logDebugHashMatch(evname, name)
		return true
	}

	// Iteratively try additional hashes to allow tests for multi-point
	// failure.
	for i := 0; true; i++ {
		ev := fmt.Sprintf("%s%d", evname, i)
		evv := os.Getenv(ev)
		if evv == "" {
			break
		}
		if strings.HasSuffix(hstr, evv) {
			c.logDebugHashMatch(ev, name)
			return true
		}
	}
	return false
}

func (c *Config) DebugNameMatch(evname, name string) bool {
	return os.Getenv(evname) == name
}<|MERGE_RESOLUTION|>--- conflicted
+++ resolved
@@ -195,17 +195,6 @@
 		c.noDuffDevice = true // TODO: Resolve PPC64 DuffDevice (has zero, but not copy)
 		c.NeedsFpScratch = true
 		c.hasGReg = true
-<<<<<<< HEAD
-	case "riscv":
-		c.IntSize = 8
-		c.PtrSize = 8
-		c.lowerBlock = rewriteBlockRISCV
-		c.lowerValue = rewriteValueRISCV
-		c.registers = registersRISCV[:]
-		c.gpRegMask = gpRegMaskRISCV
-		c.fpRegMask = fpRegMaskRISCV
-		c.FPReg = framepointerRegRISCV
-=======
 	case "mips64", "mips64le":
 		c.IntSize = 8
 		c.PtrSize = 8
@@ -216,7 +205,16 @@
 		c.fpRegMask = fpRegMaskMIPS64
 		c.specialRegMask = specialRegMaskMIPS64
 		c.FPReg = framepointerRegMIPS64
->>>>>>> 41e1c420
+		c.hasGReg = true
+	case "riscv":
+		c.IntSize = 8
+		c.PtrSize = 8
+		c.lowerBlock = rewriteBlockRISCV
+		c.lowerValue = rewriteValueRISCV
+		c.registers = registersRISCV[:]
+		c.gpRegMask = gpRegMaskRISCV
+		c.fpRegMask = fpRegMaskRISCV
+		c.FPReg = framepointerRegRISCV
 		c.hasGReg = true
 	default:
 		fe.Unimplementedf(0, "arch %s not implemented", arch)
