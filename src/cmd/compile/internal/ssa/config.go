--- conflicted
+++ resolved
@@ -252,18 +252,6 @@
 		c.LinkReg = linkRegS390X
 		c.hasGReg = true
 		c.noDuffDevice = true
-<<<<<<< HEAD
-	case "riscv":
-		c.IntSize = 8
-		c.PtrSize = 8
-		c.lowerBlock = rewriteBlockRISCV
-		c.lowerValue = rewriteValueRISCV
-		c.registers = registersRISCV[:]
-		c.gpRegMask = gpRegMaskRISCV
-		c.fpRegMask = fpRegMaskRISCV
-		c.FPReg = framepointerRegRISCV
-		c.hasGReg = true
-=======
 		c.BigEndian = true
 	case "mips":
 		c.BigEndian = true
@@ -282,7 +270,16 @@
 		c.LinkReg = linkRegMIPS
 		c.hasGReg = true
 		c.noDuffDevice = true
->>>>>>> b53f0f8c
+	case "riscv":
+		c.IntSize = 8
+		c.PtrSize = 8
+		c.lowerBlock = rewriteBlockRISCV
+		c.lowerValue = rewriteValueRISCV
+		c.registers = registersRISCV[:]
+		c.gpRegMask = gpRegMaskRISCV
+		c.fpRegMask = fpRegMaskRISCV
+		c.FPReg = framepointerRegRISCV
+		c.hasGReg = true
 	default:
 		fe.Fatalf(src.NoXPos, "arch %s not implemented", arch)
 	}
