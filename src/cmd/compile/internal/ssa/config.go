// Copyright 2015 The Go Authors. All rights reserved.
// Use of this source code is governed by a BSD-style
// license that can be found in the LICENSE file.

package ssa

import (
	"cmd/internal/obj"
	"crypto/sha1"
	"fmt"
	"os"
	"strconv"
	"strings"
)

type Config struct {
	arch            string                     // "amd64", etc.
	IntSize         int64                      // 4 or 8
	PtrSize         int64                      // 4 or 8
	lowerBlock      func(*Block) bool          // lowering function
	lowerValue      func(*Value, *Config) bool // lowering function
	registers       []Register                 // machine registers
	gpRegMask       regMask                    // general purpose integer register mask
	fpRegMask       regMask                    // floating point register mask
	flagRegMask     regMask                    // flag register mask
	FPReg           int8                       // register number of frame pointer, -1 if not used
	hasGReg         bool                       // has hardware g register
	fe              Frontend                   // callbacks into compiler frontend
	HTML            *HTMLWriter                // html writer, for debugging
	ctxt            *obj.Link                  // Generic arch information
	optimize        bool                       // Do optimization
	noDuffDevice    bool                       // Don't use Duff's device
	sparsePhiCutoff uint64                     // Sparse phi location algorithm used above this #blocks*#variables score
	curFunc         *Func

	// TODO: more stuff. Compiler flags of interest, ...

	// Given an environment variable used for debug hash match,
	// what file (if any) receives the yes/no logging?
	logfiles map[string]*os.File

	// Storage for low-numbered values and blocks.
	values [2000]Value
	blocks [200]Block

	// Reusable stackAllocState.
	// See stackalloc.go's {new,put}StackAllocState.
	stackAllocState *stackAllocState

	domblockstore []ID         // scratch space for computing dominators
	scrSparse     []*sparseSet // scratch sparse sets to be re-used.
}

type TypeSource interface {
	TypeBool() Type
	TypeInt8() Type
	TypeInt16() Type
	TypeInt32() Type
	TypeInt64() Type
	TypeUInt8() Type
	TypeUInt16() Type
	TypeUInt32() Type
	TypeUInt64() Type
	TypeInt() Type
	TypeFloat32() Type
	TypeFloat64() Type
	TypeUintptr() Type
	TypeString() Type
	TypeBytePtr() Type // TODO: use unsafe.Pointer instead?

	CanSSA(t Type) bool
}

type Logger interface {
	// Logf logs a message from the compiler.
	Logf(string, ...interface{})

	// Log returns true if logging is not a no-op
	// some logging calls account for more than a few heap allocations.
	Log() bool

	// Fatal reports a compiler error and exits.
	Fatalf(line int32, msg string, args ...interface{})

	// Unimplemented reports that the function cannot be compiled.
	// It will be removed once SSA work is complete.
	Unimplementedf(line int32, msg string, args ...interface{})

	// Warnl writes compiler messages in the form expected by "errorcheck" tests
	Warnl(line int32, fmt_ string, args ...interface{})

	// Fowards the Debug_checknil flag from gc
	Debug_checknil() bool
}

type Frontend interface {
	TypeSource
	Logger

	// StringData returns a symbol pointing to the given string's contents.
	StringData(string) interface{} // returns *gc.Sym

	// Auto returns a Node for an auto variable of the given type.
	// The SSA compiler uses this function to allocate space for spills.
	Auto(Type) GCNode

	// Given the name for a compound type, returns the name we should use
	// for the parts of that compound type.
	SplitString(LocalSlot) (LocalSlot, LocalSlot)
	SplitInterface(LocalSlot) (LocalSlot, LocalSlot)
	SplitSlice(LocalSlot) (LocalSlot, LocalSlot, LocalSlot)
	SplitComplex(LocalSlot) (LocalSlot, LocalSlot)
	SplitStruct(LocalSlot, int) LocalSlot
	SplitInt64(LocalSlot) (LocalSlot, LocalSlot) // returns (hi, lo)

	// Line returns a string describing the given line number.
	Line(int32) string
}

// interface used to hold *gc.Node. We'd use *gc.Node directly but
// that would lead to an import cycle.
type GCNode interface {
	Typ() Type
	String() string
}

// NewConfig returns a new configuration object for the given architecture.
func NewConfig(arch string, fe Frontend, ctxt *obj.Link, optimize bool) *Config {
	c := &Config{arch: arch, fe: fe}
	switch arch {
	case "amd64":
		c.IntSize = 8
		c.PtrSize = 8
		c.lowerBlock = rewriteBlockAMD64
		c.lowerValue = rewriteValueAMD64
		c.registers = registersAMD64[:]
		c.gpRegMask = gpRegMaskAMD64
		c.fpRegMask = fpRegMaskAMD64
		c.flagRegMask = flagRegMaskAMD64
		c.FPReg = framepointerRegAMD64
		c.hasGReg = false
	case "386":
		c.IntSize = 4
		c.PtrSize = 4
		c.lowerBlock = rewriteBlockAMD64
		c.lowerValue = rewriteValueAMD64 // TODO(khr): full 32-bit support
	case "arm":
		c.IntSize = 4
		c.PtrSize = 4
		c.lowerBlock = rewriteBlockARM
		c.lowerValue = rewriteValueARM
		c.registers = registersARM[:]
		c.gpRegMask = gpRegMaskARM
		c.fpRegMask = fpRegMaskARM
		c.flagRegMask = flagRegMaskARM
		c.FPReg = framepointerRegARM
		c.hasGReg = true
<<<<<<< HEAD
	case "riscv":
		c.IntSize = 8
		c.PtrSize = 8
		c.lowerBlock = rewriteBlockRISCV
		c.lowerValue = rewriteValueRISCV
		c.registers = registersRISCV[:]
		c.gpRegMask = gpRegMaskRISCV
		c.fpRegMask = fpRegMaskRISCV
		c.flagRegMask = flagRegMaskRISCV
		c.FPReg = framepointerRegRISCV
		c.hasGReg = true
=======
	case "ppc64le":
		c.IntSize = 8
		c.PtrSize = 8
		c.lowerBlock = rewriteBlockPPC64
		c.lowerValue = rewriteValuePPC64
		c.registers = registersPPC64[:]
		c.gpRegMask = gpRegMaskPPC64
		c.fpRegMask = fpRegMaskPPC64
		c.FPReg = framepointerRegPPC64
>>>>>>> 95427d25
	default:
		fe.Unimplementedf(0, "arch %s not implemented", arch)
	}
	c.ctxt = ctxt
	c.optimize = optimize

	// Don't use Duff's device on Plan 9, because floating
	// point operations are not allowed in note handler.
	if obj.Getgoos() == "plan9" {
		c.noDuffDevice = true
	}

	// Assign IDs to preallocated values/blocks.
	for i := range c.values {
		c.values[i].ID = ID(i)
	}
	for i := range c.blocks {
		c.blocks[i].ID = ID(i)
	}

	c.logfiles = make(map[string]*os.File)

	// cutoff is compared with product of numblocks and numvalues,
	// if product is smaller than cutoff, use old non-sparse method.
	// cutoff == 0 implies all sparse.
	// cutoff == -1 implies none sparse.
	// Good cutoff values seem to be O(million) depending on constant factor cost of sparse.
	// TODO: get this from a flag, not an environment variable
	c.sparsePhiCutoff = 2500000 // 0 for testing. // 2500000 determined with crude experiments w/ make.bash
	ev := os.Getenv("GO_SSA_PHI_LOC_CUTOFF")
	if ev != "" {
		v, err := strconv.ParseInt(ev, 10, 64)
		if err != nil {
			fe.Fatalf(0, "Environment variable GO_SSA_PHI_LOC_CUTOFF (value '%s') did not parse as a number", ev)
		}
		c.sparsePhiCutoff = uint64(v) // convert -1 to maxint, for never use sparse
	}

	return c
}

func (c *Config) Frontend() Frontend      { return c.fe }
func (c *Config) SparsePhiCutoff() uint64 { return c.sparsePhiCutoff }

// NewFunc returns a new, empty function object.
// Caller must call f.Free() before calling NewFunc again.
func (c *Config) NewFunc() *Func {
	// TODO(khr): should this function take name, type, etc. as arguments?
	if c.curFunc != nil {
		c.Fatalf(0, "NewFunc called without previous Free")
	}
	f := &Func{Config: c, NamedValues: map[LocalSlot][]*Value{}}
	c.curFunc = f
	return f
}

func (c *Config) Logf(msg string, args ...interface{})               { c.fe.Logf(msg, args...) }
func (c *Config) Log() bool                                          { return c.fe.Log() }
func (c *Config) Fatalf(line int32, msg string, args ...interface{}) { c.fe.Fatalf(line, msg, args...) }
func (c *Config) Unimplementedf(line int32, msg string, args ...interface{}) {
	c.fe.Unimplementedf(line, msg, args...)
}
func (c *Config) Warnl(line int32, msg string, args ...interface{}) { c.fe.Warnl(line, msg, args...) }
func (c *Config) Debug_checknil() bool                              { return c.fe.Debug_checknil() }

func (c *Config) logDebugHashMatch(evname, name string) {
	file := c.logfiles[evname]
	if file == nil {
		file = os.Stdout
		tmpfile := os.Getenv("GSHS_LOGFILE")
		if tmpfile != "" {
			var ok error
			file, ok = os.Create(tmpfile)
			if ok != nil {
				c.Fatalf(0, "Could not open hash-testing logfile %s", tmpfile)
			}
		}
		c.logfiles[evname] = file
	}
	s := fmt.Sprintf("%s triggered %s\n", evname, name)
	file.WriteString(s)
	file.Sync()
}

// DebugHashMatch returns true if environment variable evname
// 1) is empty (this is a special more-quickly implemented case of 3)
// 2) is "y" or "Y"
// 3) is a suffix of the sha1 hash of name
// 4) is a suffix of the environment variable
//    fmt.Sprintf("%s%d", evname, n)
//    provided that all such variables are nonempty for 0 <= i <= n
// Otherwise it returns false.
// When true is returned the message
//  "%s triggered %s\n", evname, name
// is printed on the file named in environment variable
//  GSHS_LOGFILE
// or standard out if that is empty or there is an error
// opening the file.

func (c *Config) DebugHashMatch(evname, name string) bool {
	evhash := os.Getenv(evname)
	if evhash == "" {
		return true // default behavior with no EV is "on"
	}
	if evhash == "y" || evhash == "Y" {
		c.logDebugHashMatch(evname, name)
		return true
	}
	if evhash == "n" || evhash == "N" {
		return false
	}
	// Check the hash of the name against a partial input hash.
	// We use this feature to do a binary search to
	// find a function that is incorrectly compiled.
	hstr := ""
	for _, b := range sha1.Sum([]byte(name)) {
		hstr += fmt.Sprintf("%08b", b)
	}

	if strings.HasSuffix(hstr, evhash) {
		c.logDebugHashMatch(evname, name)
		return true
	}

	// Iteratively try additional hashes to allow tests for multi-point
	// failure.
	for i := 0; true; i++ {
		ev := fmt.Sprintf("%s%d", evname, i)
		evv := os.Getenv(ev)
		if evv == "" {
			break
		}
		if strings.HasSuffix(hstr, evv) {
			c.logDebugHashMatch(ev, name)
			return true
		}
	}
	return false
}

func (c *Config) DebugNameMatch(evname, name string) bool {
	return os.Getenv(evname) == name
}<|MERGE_RESOLUTION|>--- conflicted
+++ resolved
@@ -155,7 +155,15 @@
 		c.flagRegMask = flagRegMaskARM
 		c.FPReg = framepointerRegARM
 		c.hasGReg = true
-<<<<<<< HEAD
+	case "ppc64le":
+		c.IntSize = 8
+		c.PtrSize = 8
+		c.lowerBlock = rewriteBlockPPC64
+		c.lowerValue = rewriteValuePPC64
+		c.registers = registersPPC64[:]
+		c.gpRegMask = gpRegMaskPPC64
+		c.fpRegMask = fpRegMaskPPC64
+		c.FPReg = framepointerRegPPC64
 	case "riscv":
 		c.IntSize = 8
 		c.PtrSize = 8
@@ -167,17 +175,6 @@
 		c.flagRegMask = flagRegMaskRISCV
 		c.FPReg = framepointerRegRISCV
 		c.hasGReg = true
-=======
-	case "ppc64le":
-		c.IntSize = 8
-		c.PtrSize = 8
-		c.lowerBlock = rewriteBlockPPC64
-		c.lowerValue = rewriteValuePPC64
-		c.registers = registersPPC64[:]
-		c.gpRegMask = gpRegMaskPPC64
-		c.fpRegMask = fpRegMaskPPC64
-		c.FPReg = framepointerRegPPC64
->>>>>>> 95427d25
 	default:
 		fe.Unimplementedf(0, "arch %s not implemented", arch)
 	}
