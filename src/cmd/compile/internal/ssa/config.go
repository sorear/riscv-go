--- conflicted
+++ resolved
@@ -215,7 +215,18 @@
 		c.specialRegMask = specialRegMaskMIPS64
 		c.FPReg = framepointerRegMIPS64
 		c.hasGReg = true
-<<<<<<< HEAD
+	case "s390x":
+		c.IntSize = 8
+		c.PtrSize = 8
+		c.RegSize = 8
+		c.lowerBlock = rewriteBlockS390X
+		c.lowerValue = rewriteValueS390X
+		c.registers = registersS390X[:]
+		c.gpRegMask = gpRegMaskS390X
+		c.fpRegMask = fpRegMaskS390X
+		c.FPReg = framepointerRegS390X
+		c.hasGReg = true
+		c.noDuffDevice = true
 	case "riscv":
 		c.IntSize = 8
 		c.PtrSize = 8
@@ -226,20 +237,6 @@
 		c.fpRegMask = fpRegMaskRISCV
 		c.FPReg = framepointerRegRISCV
 		c.hasGReg = true
-=======
-	case "s390x":
-		c.IntSize = 8
-		c.PtrSize = 8
-		c.RegSize = 8
-		c.lowerBlock = rewriteBlockS390X
-		c.lowerValue = rewriteValueS390X
-		c.registers = registersS390X[:]
-		c.gpRegMask = gpRegMaskS390X
-		c.fpRegMask = fpRegMaskS390X
-		c.FPReg = framepointerRegS390X
-		c.hasGReg = true
-		c.noDuffDevice = true
->>>>>>> f239196b
 	default:
 		fe.Fatalf(0, "arch %s not implemented", arch)
 	}
