// Copyright 2015 The Go Authors. All rights reserved.
// Use of this source code is governed by a BSD-style
// license that can be found in the LICENSE file.

package ssa

import (
	"cmd/internal/obj"
	"crypto/sha1"
	"fmt"
	"os"
	"strconv"
	"strings"
)

type Config struct {
	arch            string                     // "amd64", etc.
	IntSize         int64                      // 4 or 8
	PtrSize         int64                      // 4 or 8
	lowerBlock      func(*Block) bool          // lowering function
	lowerValue      func(*Value, *Config) bool // lowering function
	registers       []Register                 // machine registers
	gpRegMask       regMask                    // general purpose integer register mask
	fpRegMask       regMask                    // floating point register mask
	flagRegMask     regMask                    // flag register mask
	FPReg           int8                       // register number of frame pointer, -1 if not used
	hasGReg         bool                       // has hardware g register
	fe              Frontend                   // callbacks into compiler frontend
	HTML            *HTMLWriter                // html writer, for debugging
	ctxt            *obj.Link                  // Generic arch information
	optimize        bool                       // Do optimization
	noDuffDevice    bool                       // Don't use Duff's device
	sparsePhiCutoff uint64                     // Sparse phi location algorithm used above this #blocks*#variables score
	curFunc         *Func

	// TODO: more stuff. Compiler flags of interest, ...

	// Given an environment variable used for debug hash match,
	// what file (if any) receives the yes/no logging?
	logfiles map[string]*os.File

	// Storage for low-numbered values and blocks.
	values [2000]Value
	blocks [200]Block

	// Reusable stackAllocState.
	// See stackalloc.go's {new,put}StackAllocState.
	stackAllocState *stackAllocState

	domblockstore []ID         // scratch space for computing dominators
	scrSparse     []*sparseSet // scratch sparse sets to be re-used.
}

type TypeSource interface {
	TypeBool() Type
	TypeInt8() Type
	TypeInt16() Type
	TypeInt32() Type
	TypeInt64() Type
	TypeUInt8() Type
	TypeUInt16() Type
	TypeUInt32() Type
	TypeUInt64() Type
	TypeInt() Type
	TypeFloat32() Type
	TypeFloat64() Type
	TypeUintptr() Type
	TypeString() Type
	TypeBytePtr() Type // TODO: use unsafe.Pointer instead?

	CanSSA(t Type) bool
}

type Logger interface {
	// Logf logs a message from the compiler.
	Logf(string, ...interface{})

	// Log returns true if logging is not a no-op
	// some logging calls account for more than a few heap allocations.
	Log() bool

	// Fatal reports a compiler error and exits.
	Fatalf(line int32, msg string, args ...interface{})

	// Unimplemented reports that the function cannot be compiled.
	// It will be removed once SSA work is complete.
	Unimplementedf(line int32, msg string, args ...interface{})

	// Warnl writes compiler messages in the form expected by "errorcheck" tests
	Warnl(line int32, fmt_ string, args ...interface{})

	// Fowards the Debug_checknil flag from gc
	Debug_checknil() bool
}

type Frontend interface {
	TypeSource
	Logger

	// StringData returns a symbol pointing to the given string's contents.
	StringData(string) interface{} // returns *gc.Sym

	// Auto returns a Node for an auto variable of the given type.
	// The SSA compiler uses this function to allocate space for spills.
	Auto(Type) GCNode

	// Given the name for a compound type, returns the name we should use
	// for the parts of that compound type.
	SplitString(LocalSlot) (LocalSlot, LocalSlot)
	SplitInterface(LocalSlot) (LocalSlot, LocalSlot)
	SplitSlice(LocalSlot) (LocalSlot, LocalSlot, LocalSlot)
	SplitComplex(LocalSlot) (LocalSlot, LocalSlot)
	SplitStruct(LocalSlot, int) LocalSlot
	SplitInt64(LocalSlot) (LocalSlot, LocalSlot) // returns (hi, lo)

	// Line returns a string describing the given line number.
	Line(int32) string
}

// interface used to hold *gc.Node. We'd use *gc.Node directly but
// that would lead to an import cycle.
type GCNode interface {
	Typ() Type
	String() string
}

// NewConfig returns a new configuration object for the given architecture.
func NewConfig(arch string, fe Frontend, ctxt *obj.Link, optimize bool) *Config {
	c := &Config{arch: arch, fe: fe}
	switch arch {
	case "amd64":
		c.IntSize = 8
		c.PtrSize = 8
		c.lowerBlock = rewriteBlockAMD64
		c.lowerValue = rewriteValueAMD64
		c.registers = registersAMD64[:]
		c.gpRegMask = gpRegMaskAMD64
		c.fpRegMask = fpRegMaskAMD64
		c.flagRegMask = flagRegMaskAMD64
		c.FPReg = framepointerRegAMD64
		c.hasGReg = false
	case "386":
		c.IntSize = 4
		c.PtrSize = 4
		c.lowerBlock = rewriteBlockAMD64
		c.lowerValue = rewriteValueAMD64 // TODO(khr): full 32-bit support
	case "arm":
		c.IntSize = 4
		c.PtrSize = 4
		c.lowerBlock = rewriteBlockARM
		c.lowerValue = rewriteValueARM
		c.registers = registersARM[:]
<<<<<<< HEAD
	case "riscv":
		c.IntSize = 8
		c.PtrSize = 8
		c.lowerBlock = rewriteBlockRISCV
		c.lowerValue = rewriteValueRISCV
=======
		c.gpRegMask = gpRegMaskARM
		c.fpRegMask = fpRegMaskARM
		c.flagRegMask = flagRegMaskARM
		c.FPReg = framepointerRegARM
		c.hasGReg = true
>>>>>>> 8086ce44
	default:
		fe.Unimplementedf(0, "arch %s not implemented", arch)
	}
	c.ctxt = ctxt
	c.optimize = optimize

	// Don't use Duff's device on Plan 9, because floating
	// point operations are not allowed in note handler.
	if obj.Getgoos() == "plan9" {
		c.noDuffDevice = true
	}

	// Assign IDs to preallocated values/blocks.
	for i := range c.values {
		c.values[i].ID = ID(i)
	}
	for i := range c.blocks {
		c.blocks[i].ID = ID(i)
	}

	c.logfiles = make(map[string]*os.File)

	// cutoff is compared with product of numblocks and numvalues,
	// if product is smaller than cutoff, use old non-sparse method.
	// cutoff == 0 implies all sparse.
	// cutoff == -1 implies none sparse.
	// Good cutoff values seem to be O(million) depending on constant factor cost of sparse.
	// TODO: get this from a flag, not an environment variable
	c.sparsePhiCutoff = 2500000 // 0 for testing. // 2500000 determined with crude experiments w/ make.bash
	ev := os.Getenv("GO_SSA_PHI_LOC_CUTOFF")
	if ev != "" {
		v, err := strconv.ParseInt(ev, 10, 64)
		if err != nil {
			fe.Fatalf(0, "Environment variable GO_SSA_PHI_LOC_CUTOFF (value '%s') did not parse as a number", ev)
		}
		c.sparsePhiCutoff = uint64(v) // convert -1 to maxint, for never use sparse
	}

	return c
}

func (c *Config) Frontend() Frontend      { return c.fe }
func (c *Config) SparsePhiCutoff() uint64 { return c.sparsePhiCutoff }

// NewFunc returns a new, empty function object.
// Caller must call f.Free() before calling NewFunc again.
func (c *Config) NewFunc() *Func {
	// TODO(khr): should this function take name, type, etc. as arguments?
	if c.curFunc != nil {
		c.Fatalf(0, "NewFunc called without previous Free")
	}
	f := &Func{Config: c, NamedValues: map[LocalSlot][]*Value{}}
	c.curFunc = f
	return f
}

func (c *Config) Logf(msg string, args ...interface{})               { c.fe.Logf(msg, args...) }
func (c *Config) Log() bool                                          { return c.fe.Log() }
func (c *Config) Fatalf(line int32, msg string, args ...interface{}) { c.fe.Fatalf(line, msg, args...) }
func (c *Config) Unimplementedf(line int32, msg string, args ...interface{}) {
	c.fe.Unimplementedf(line, msg, args...)
}
func (c *Config) Warnl(line int32, msg string, args ...interface{}) { c.fe.Warnl(line, msg, args...) }
func (c *Config) Debug_checknil() bool                              { return c.fe.Debug_checknil() }

func (c *Config) logDebugHashMatch(evname, name string) {
	file := c.logfiles[evname]
	if file == nil {
		file = os.Stdout
		tmpfile := os.Getenv("GSHS_LOGFILE")
		if tmpfile != "" {
			var ok error
			file, ok = os.Create(tmpfile)
			if ok != nil {
				c.Fatalf(0, "Could not open hash-testing logfile %s", tmpfile)
			}
		}
		c.logfiles[evname] = file
	}
	s := fmt.Sprintf("%s triggered %s\n", evname, name)
	file.WriteString(s)
	file.Sync()
}

// DebugHashMatch returns true if environment variable evname
// 1) is empty (this is a special more-quickly implemented case of 3)
// 2) is "y" or "Y"
// 3) is a suffix of the sha1 hash of name
// 4) is a suffix of the environment variable
//    fmt.Sprintf("%s%d", evname, n)
//    provided that all such variables are nonempty for 0 <= i <= n
// Otherwise it returns false.
// When true is returned the message
//  "%s triggered %s\n", evname, name
// is printed on the file named in environment variable
//  GSHS_LOGFILE
// or standard out if that is empty or there is an error
// opening the file.

func (c *Config) DebugHashMatch(evname, name string) bool {
	evhash := os.Getenv(evname)
	if evhash == "" {
		return true // default behavior with no EV is "on"
	}
	if evhash == "y" || evhash == "Y" {
		c.logDebugHashMatch(evname, name)
		return true
	}
	if evhash == "n" || evhash == "N" {
		return false
	}
	// Check the hash of the name against a partial input hash.
	// We use this feature to do a binary search to
	// find a function that is incorrectly compiled.
	hstr := ""
	for _, b := range sha1.Sum([]byte(name)) {
		hstr += fmt.Sprintf("%08b", b)
	}

	if strings.HasSuffix(hstr, evhash) {
		c.logDebugHashMatch(evname, name)
		return true
	}

	// Iteratively try additional hashes to allow tests for multi-point
	// failure.
	for i := 0; true; i++ {
		ev := fmt.Sprintf("%s%d", evname, i)
		evv := os.Getenv(ev)
		if evv == "" {
			break
		}
		if strings.HasSuffix(hstr, evv) {
			c.logDebugHashMatch(ev, name)
			return true
		}
	}
	return false
}

func (c *Config) DebugNameMatch(evname, name string) bool {
	return os.Getenv(evname) == name
}<|MERGE_RESOLUTION|>--- conflicted
+++ resolved
@@ -150,19 +150,22 @@
 		c.lowerBlock = rewriteBlockARM
 		c.lowerValue = rewriteValueARM
 		c.registers = registersARM[:]
-<<<<<<< HEAD
+		c.gpRegMask = gpRegMaskARM
+		c.fpRegMask = fpRegMaskARM
+		c.flagRegMask = flagRegMaskARM
+		c.FPReg = framepointerRegARM
+		c.hasGReg = true
 	case "riscv":
 		c.IntSize = 8
 		c.PtrSize = 8
 		c.lowerBlock = rewriteBlockRISCV
 		c.lowerValue = rewriteValueRISCV
-=======
-		c.gpRegMask = gpRegMaskARM
-		c.fpRegMask = fpRegMaskARM
-		c.flagRegMask = flagRegMaskARM
-		c.FPReg = framepointerRegARM
-		c.hasGReg = true
->>>>>>> 8086ce44
+		c.registers = registersRISCV[:]
+		c.gpRegMask = gpRegMaskRISCV
+		c.fpRegMask = fpRegMaskRISCV
+		c.flagRegMask = flagRegMaskRISCV
+		c.FPReg = framepointerRegRISCV
+		c.hasGReg = false // FIXME: flip to true once we assign and name a G register
 	default:
 		fe.Unimplementedf(0, "arch %s not implemented", arch)
 	}
