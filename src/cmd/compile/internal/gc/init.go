--- conflicted
+++ resolved
@@ -93,19 +93,12 @@
 }
 
 func fninit(n []*Node) {
-<<<<<<< HEAD
 	if Thearch.LinkArch.Family == sys.RISCV {
 		// FIXME: remove once we can link in the runtime (even if its not entirely working)
 		log.Println("TODO: init function needs runtime.throwinit")
 		return
 	}
-	if Debug['A'] != 0 {
-		// sys.go or unsafe.go during compiler build
-		return
-	}
 
-=======
->>>>>>> 042264ef
 	nf := initfix(n)
 	if !anyinit(nf) {
 		return
