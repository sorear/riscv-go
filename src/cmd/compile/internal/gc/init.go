--- conflicted
+++ resolved
@@ -4,7 +4,6 @@
 
 package gc
 
-<<<<<<< HEAD
 import (
 	"cmd/internal/sys"
 	"log"
@@ -23,8 +22,6 @@
 //		a->offset += v;
 //		break;
 
-=======
->>>>>>> f239196b
 // a function named init is a special case.
 // it is called by the initialization before
 // main is run. to make it unique within a
