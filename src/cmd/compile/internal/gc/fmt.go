// Copyright 2011 The Go Authors. All rights reserved.
// Use of this source code is governed by a BSD-style
// license that can be found in the LICENSE file.

package gc

import (
	"fmt"
	"strconv"
	"strings"
	"unicode/utf8"
)

// A FmtFlag value is a set of flags (or 0).
// They control how the Xconv functions format their values.
// See the respective function's documentation for details.
type FmtFlag int

// TODO(gri) The ' ' flag is not used anymore in %-formats.
//           Eliminate eventually.

const ( //                                 fmt.Format flag/prec or verb
	FmtLeft     FmtFlag = 1 << iota // '-'
	FmtSharp                        // '#'
	FmtSign                         // '+'
	FmtUnsigned                     // ' '               (historic: u flag)
	FmtShort                        // verb == 'S'       (historic: h flag)
	FmtLong                         // verb == 'L'       (historic: l flag)
	FmtComma                        // '.' (== hasPrec)  (historic: , flag)
	FmtByte                         // '0'               (historic: hh flag)
)

// fmtFlag computes the (internal) FmtFlag
// value given the fmt.State and format verb.
func fmtFlag(s fmt.State, verb rune) FmtFlag {
	var flag FmtFlag
	if s.Flag('-') {
		flag |= FmtLeft
	}
	if s.Flag('#') {
		flag |= FmtSharp
	}
	if s.Flag('+') {
		flag |= FmtSign
	}
	if s.Flag(' ') {
		flag |= FmtUnsigned
	}
	if _, ok := s.Precision(); ok {
		flag |= FmtComma
	}
	if s.Flag('0') {
		flag |= FmtByte
	}
	switch verb {
	case 'S':
		flag |= FmtShort
	case 'L':
		flag |= FmtLong
	}
	return flag
}

// Format conversions:
// TODO(gri) verify these; eliminate those not used anymore
//
//	%v Op		Node opcodes
//		Flags:  #: print Go syntax (automatic unless fmtmode == FDbg)
//
//	%j *Node	Node details
//		Flags:  0: suppresses things not relevant until walk
//
//	%v *Val		Constant values
//
//	%v *Sym		Symbols
//	%S              unqualified identifier in any mode
//		Flags:  +,- #: mode (see below)
//			0: in export mode: unqualified identifier if exported, qualified if not
//
//	%v *Type	Types
//	%S              omit "func" and receiver in function types
//	%L              definition instead of name.
//		Flags:  +,- #: mode (see below)
//			' ' (only in -/Sym mode) print type identifiers wit package name instead of prefix.
//
//	%v *Node	Nodes
//	%S              (only in +/debug mode) suppress recursion
//	%L              (only in Error mode) print "foo (type Bar)"
//		Flags:  +,- #: mode (see below)
//
//	%v Nodes	Node lists
//		Flags:  those of *Node
//			.: separate items with ',' instead of ';'

// *Sym, *Type, and *Node types use the flags below to set the format mode
const (
	FErr = iota
	FDbg
	FTypeId
)

var fmtmode int = FErr

var fmtpkgpfx int // "% v" stickyness for *Type objects

// The mode flags '+', '-', and '#' are sticky; they persist through
// recursions of *Node, *Type, and *Sym values. The ' ' flag is
// sticky only on *Type recursions and only used in %-/*Sym mode.
//
// Example: given a *Sym: %+v %#v %-v print an identifier properly qualified for debug/export/internal mode

// Useful format combinations:
// TODO(gri): verify these
//
// *Node, Nodes:
//   %+v    multiline recursive debug dump of *Node/Nodes
//   %+S    non-recursive debug dump
//
// *Node:
//   %#v    Go format
//   %L     "foo (type Bar)" for error messages
//
// *Type:
//   %#v    Go format
//   %#L    type definition instead of name
//   %#S    omit"func" and receiver in function signature
//
//   %-v    type identifiers
//   %-S    type identifiers without "func" and arg names in type signatures (methodsym)
//   %- v   type identifiers with package name instead of prefix (typesym, dcommontype, typehash)

func setfmode(flags *FmtFlag) (fm int) {
	fm = fmtmode
	if *flags&FmtSign != 0 {
		fmtmode = FDbg
	} else if *flags&FmtSharp != 0 {
		// ignore (textual export format no longer supported)
	} else if *flags&FmtLeft != 0 {
		fmtmode = FTypeId
	}

	*flags &^= (FmtSharp | FmtLeft | FmtSign)
	return
}

var goopnames = []string{
	OADDR:     "&",
	OADD:      "+",
	OADDSTR:   "+",
	OALIGNOF:  "unsafe.Alignof",
	OANDAND:   "&&",
	OANDNOT:   "&^",
	OAND:      "&",
	OAPPEND:   "append",
	OAS:       "=",
	OAS2:      "=",
	OBREAK:    "break",
	OCALL:     "function call", // not actual syntax
	OCAP:      "cap",
	OCASE:     "case",
	OCLOSE:    "close",
	OCOMPLEX:  "complex",
	OCOM:      "^",
	OCONTINUE: "continue",
	OCOPY:     "copy",
	ODEC:      "--",
	ODELETE:   "delete",
	ODEFER:    "defer",
	ODIV:      "/",
	OEQ:       "==",
	OFALL:     "fallthrough",
	OFOR:      "for",
	OGE:       ">=",
	OGOTO:     "goto",
	OGT:       ">",
	OIF:       "if",
	OIMAG:     "imag",
	OINC:      "++",
	OIND:      "*",
	OLEN:      "len",
	OLE:       "<=",
	OLSH:      "<<",
	OLT:       "<",
	OMAKE:     "make",
	OMINUS:    "-",
	OMOD:      "%",
	OMUL:      "*",
	ONEW:      "new",
	ONE:       "!=",
	ONOT:      "!",
	OOFFSETOF: "unsafe.Offsetof",
	OOROR:     "||",
	OOR:       "|",
	OPANIC:    "panic",
	OPLUS:     "+",
	OPRINTN:   "println",
	OPRINT:    "print",
	ORANGE:    "range",
	OREAL:     "real",
	ORECV:     "<-",
	ORECOVER:  "recover",
	ORETURN:   "return",
	ORSH:      ">>",
	OSELECT:   "select",
	OSEND:     "<-",
	OSIZEOF:   "unsafe.Sizeof",
	OSUB:      "-",
	OSWITCH:   "switch",
	OXOR:      "^",
	OXFALL:    "fallthrough",

	// placed in its own block to avoid gofmt whitespace changes, for easier merges
	ORISCVEXIT: "exit",
}

func (o Op) String() string {
	return fmt.Sprint(o)
}

func (o Op) GoString() string {
	return fmt.Sprintf("%#v", o)
}

func (o Op) Format(s fmt.State, verb rune) {
	switch verb {
	case 'v':
		o.oconv(s, fmtFlag(s, verb))

	default:
		fmt.Fprintf(s, "%%!%c(Op=%d)", verb, int(o))
	}
}

func (o Op) oconv(s fmt.State, flag FmtFlag) {
	if (flag&FmtSharp != 0) || fmtmode != FDbg {
		if o >= 0 && int(o) < len(goopnames) && goopnames[o] != "" {
			fmt.Fprint(s, goopnames[o])
			return
		}
	}

	if o >= 0 && int(o) < len(opnames) && opnames[o] != "" {
		fmt.Fprint(s, opnames[o])
		return
	}

	fmt.Fprintf(s, "O-%d", int(o))
}

var classnames = []string{
	"Pxxx",
	"PEXTERN",
	"PAUTO",
	"PAUTOHEAP",
	"PPARAM",
	"PPARAMOUT",
	"PFUNC",
}

func (n *Node) Format(s fmt.State, verb rune) {
	switch verb {
	case 'v', 'S', 'L':
		n.Nconv(s, fmtFlag(s, verb))

	case 'j':
		n.jconv(s, fmtFlag(s, verb))

	default:
		fmt.Fprintf(s, "%%!%c(*Node=%p)", verb, n)
	}
}

// *Node details
func (n *Node) jconv(s fmt.State, flag FmtFlag) {
	c := flag & FmtShort

	if c == 0 && n.Ullman != 0 {
		fmt.Fprintf(s, " u(%d)", n.Ullman)
	}

	if c == 0 && n.Addable {
		fmt.Fprintf(s, " a(%v)", n.Addable)
	}

	if c == 0 && n.Name != nil && n.Name.Vargen != 0 {
		fmt.Fprintf(s, " g(%d)", n.Name.Vargen)
	}

	if n.Lineno != 0 {
		fmt.Fprintf(s, " l(%d)", n.Lineno)
	}

	if c == 0 && n.Xoffset != BADWIDTH {
		fmt.Fprintf(s, " x(%d)", n.Xoffset)
	}

	if n.Class != 0 {
		if int(n.Class) < len(classnames) {
			fmt.Fprintf(s, " class(%s)", classnames[n.Class])
		} else {
			fmt.Fprintf(s, " class(%d?)", n.Class)
		}
	}

	if n.Colas {
		fmt.Fprintf(s, " colas(%v)", n.Colas)
	}

	if n.Name != nil && n.Name.Funcdepth != 0 {
		fmt.Fprintf(s, " f(%d)", n.Name.Funcdepth)
	}
	if n.Func != nil && n.Func.Depth != 0 {
		fmt.Fprintf(s, " ff(%d)", n.Func.Depth)
	}

	switch n.Esc {
	case EscUnknown:
		break

	case EscHeap:
		fmt.Fprint(s, " esc(h)")

	case EscNone:
		fmt.Fprint(s, " esc(no)")

	case EscNever:
		if c == 0 {
			fmt.Fprint(s, " esc(N)")
		}

	default:
		fmt.Fprintf(s, " esc(%d)", n.Esc)
	}

	if e, ok := n.Opt().(*NodeEscState); ok && e.Loopdepth != 0 {
		fmt.Fprintf(s, " ld(%d)", e.Loopdepth)
	}

	if c == 0 && n.Typecheck != 0 {
		fmt.Fprintf(s, " tc(%d)", n.Typecheck)
	}

	if c == 0 && n.IsStatic {
		fmt.Fprint(s, " static")
	}

	if n.Isddd {
		fmt.Fprintf(s, " isddd(%v)", n.Isddd)
	}

	if n.Implicit {
		fmt.Fprintf(s, " implicit(%v)", n.Implicit)
	}

	if n.Embedded != 0 {
		fmt.Fprintf(s, " embedded(%d)", n.Embedded)
	}

	if n.Addrtaken {
		fmt.Fprint(s, " addrtaken")
	}

	if n.Assigned {
		fmt.Fprint(s, " assigned")
	}
	if n.Bounded {
		fmt.Fprint(s, " bounded")
	}
	if n.NonNil {
		fmt.Fprint(s, " nonnil")
	}

	if c == 0 && n.Used {
		fmt.Fprintf(s, " used(%v)", n.Used)
	}
}

func (v Val) Format(s fmt.State, verb rune) {
	switch verb {
	case 'v':
		v.vconv(s, fmtFlag(s, verb))

	default:
		fmt.Fprintf(s, "%%!%c(Val=%T)", verb, v)
	}
}

func (v Val) vconv(s fmt.State, flag FmtFlag) {
	switch u := v.U.(type) {
	case *Mpint:
		if !u.Rune {
			if flag&FmtSharp != 0 {
				fmt.Fprint(s, bconv(u, FmtSharp))
				return
			}
			fmt.Fprint(s, bconv(u, 0))
			return
		}

		switch x := u.Int64(); {
		case ' ' <= x && x < utf8.RuneSelf && x != '\\' && x != '\'':
			fmt.Fprintf(s, "'%c'", int(x))

		case 0 <= x && x < 1<<16:
			fmt.Fprintf(s, "'\\u%04x'", uint(int(x)))

		case 0 <= x && x <= utf8.MaxRune:
			fmt.Fprintf(s, "'\\U%08x'", uint64(x))

		default:
			fmt.Fprintf(s, "('\\x00' + %v)", u)
		}

	case *Mpflt:
		if flag&FmtSharp != 0 {
			fmt.Fprint(s, fconv(u, 0))
			return
		}
		fmt.Fprint(s, fconv(u, FmtSharp))
		return

	case *Mpcplx:
		switch {
		case flag&FmtSharp != 0:
			fmt.Fprintf(s, "(%v+%vi)", &u.Real, &u.Imag)

		case v.U.(*Mpcplx).Real.CmpFloat64(0) == 0:
			fmt.Fprintf(s, "%vi", fconv(&u.Imag, FmtSharp))

		case v.U.(*Mpcplx).Imag.CmpFloat64(0) == 0:
			fmt.Fprint(s, fconv(&u.Real, FmtSharp))

		case v.U.(*Mpcplx).Imag.CmpFloat64(0) < 0:
			fmt.Fprintf(s, "(%v%vi)", fconv(&u.Real, FmtSharp), fconv(&u.Imag, FmtSharp))

		default:
			fmt.Fprintf(s, "(%v+%vi)", fconv(&u.Real, FmtSharp), fconv(&u.Imag, FmtSharp))
		}

	case string:
		fmt.Fprint(s, strconv.Quote(u))

	case bool:
		t := "false"
		if u {
			t = "true"
		}
		fmt.Fprint(s, t)

	case *NilVal:
		fmt.Fprint(s, "nil")

	default:
		fmt.Fprintf(s, "<ctype=%d>", v.Ctype())
	}
}

/*
s%,%,\n%g
s%\n+%\n%g
s%^[	]*T%%g
s%,.*%%g
s%.+%	[T&]		= "&",%g
s%^	........*\]%&~%g
s%~	%%g
*/
var etnames = []string{
	Txxx:        "Txxx",
	TINT:        "INT",
	TUINT:       "UINT",
	TINT8:       "INT8",
	TUINT8:      "UINT8",
	TINT16:      "INT16",
	TUINT16:     "UINT16",
	TINT32:      "INT32",
	TUINT32:     "UINT32",
	TINT64:      "INT64",
	TUINT64:     "UINT64",
	TUINTPTR:    "UINTPTR",
	TFLOAT32:    "FLOAT32",
	TFLOAT64:    "FLOAT64",
	TCOMPLEX64:  "COMPLEX64",
	TCOMPLEX128: "COMPLEX128",
	TBOOL:       "BOOL",
	TPTR32:      "PTR32",
	TPTR64:      "PTR64",
	TFUNC:       "FUNC",
	TARRAY:      "ARRAY",
	TSLICE:      "SLICE",
	TSTRUCT:     "STRUCT",
	TCHAN:       "CHAN",
	TMAP:        "MAP",
	TINTER:      "INTER",
	TFORW:       "FORW",
	TSTRING:     "STRING",
	TUNSAFEPTR:  "TUNSAFEPTR",
	TANY:        "ANY",
	TIDEAL:      "TIDEAL",
	TNIL:        "TNIL",
	TBLANK:      "TBLANK",
	TFUNCARGS:   "TFUNCARGS",
	TCHANARGS:   "TCHANARGS",
	TINTERMETH:  "TINTERMETH",
	TDDDFIELD:   "TDDDFIELD",
}

func (et EType) String() string {
	if int(et) < len(etnames) && etnames[et] != "" {
		return etnames[et]
	}
	return fmt.Sprintf("E-%d", et)
}

func (s *Sym) symfmt(flag FmtFlag) string {
	if s.Pkg != nil && flag&FmtShort == 0 {
		switch fmtmode {
		case FErr: // This is for the user
			if s.Pkg == builtinpkg || s.Pkg == localpkg {
				return s.Name
			}

			// If the name was used by multiple packages, display the full path,
			if s.Pkg.Name != "" && numImport[s.Pkg.Name] > 1 {
				return fmt.Sprintf("%q.%s", s.Pkg.Path, s.Name)
			}
			return s.Pkg.Name + "." + s.Name

		case FDbg:
			return s.Pkg.Name + "." + s.Name

		case FTypeId:
			if flag&FmtUnsigned != 0 {
				return s.Pkg.Name + "." + s.Name // dcommontype, typehash
			}
			return s.Pkg.Prefix + "." + s.Name // (methodsym), typesym, weaksym
		}
	}

	if flag&FmtByte != 0 {
		// FmtByte (hh) implies FmtShort (h)
		// skip leading "type." in method name
		name := s.Name
		if i := strings.LastIndex(name, "."); i >= 0 {
			name = name[i+1:]
		}

		if fmtmode == FDbg {
			return fmt.Sprintf("@%q.%s", s.Pkg.Path, name)
		}

		return name
	}

	return s.Name
}

var basicnames = []string{
	TINT:        "int",
	TUINT:       "uint",
	TINT8:       "int8",
	TUINT8:      "uint8",
	TINT16:      "int16",
	TUINT16:     "uint16",
	TINT32:      "int32",
	TUINT32:     "uint32",
	TINT64:      "int64",
	TUINT64:     "uint64",
	TUINTPTR:    "uintptr",
	TFLOAT32:    "float32",
	TFLOAT64:    "float64",
	TCOMPLEX64:  "complex64",
	TCOMPLEX128: "complex128",
	TBOOL:       "bool",
	TANY:        "any",
	TSTRING:     "string",
	TNIL:        "nil",
	TIDEAL:      "untyped number",
	TBLANK:      "blank",
}

func (t *Type) typefmt(flag FmtFlag) string {
	if t == nil {
		return "<T>"
	}

	if t == bytetype || t == runetype {
		// in %-T mode collapse rune and byte with their originals.
		if fmtmode != FTypeId {
			return t.Sym.sconv(FmtShort)
		}
		t = Types[t.Etype]
	}

	if t == errortype {
		return "error"
	}

	// Unless the 'l' flag was specified, if the type has a name, just print that name.
	if flag&FmtLong == 0 && t.Sym != nil && t != Types[t.Etype] {
		switch fmtmode {
		case FTypeId:
			if flag&FmtShort != 0 {
				if t.Vargen != 0 {
					return fmt.Sprintf("%v·%d", t.Sym.sconv(FmtShort), t.Vargen)
				}
				return t.Sym.sconv(FmtShort)
			}

			if flag&FmtUnsigned != 0 {
				return t.Sym.sconv(FmtUnsigned)
			}

			if t.Sym.Pkg == localpkg && t.Vargen != 0 {
				return fmt.Sprintf("%v·%d", t.Sym, t.Vargen)
			}
		}

		return t.Sym.String()
	}

	if int(t.Etype) < len(basicnames) && basicnames[t.Etype] != "" {
		prefix := ""
		if fmtmode == FErr && (t == idealbool || t == idealstring) {
			prefix = "untyped "
		}
		return prefix + basicnames[t.Etype]
	}

	if fmtmode == FDbg {
		fmtmode = 0
		str := t.Etype.String() + "-" + t.typefmt(flag)
		fmtmode = FDbg
		return str
	}

	switch t.Etype {
	case TPTR32, TPTR64:
		if fmtmode == FTypeId && (flag&FmtShort != 0) {
			return "*" + t.Elem().tconv(FmtShort)
		}
		return "*" + t.Elem().String()

	case TARRAY:
		if t.isDDDArray() {
			return "[...]" + t.Elem().String()
		}
		return fmt.Sprintf("[%d]%v", t.NumElem(), t.Elem())

	case TSLICE:
		return "[]" + t.Elem().String()

	case TCHAN:
		switch t.ChanDir() {
		case Crecv:
			return "<-chan " + t.Elem().String()

		case Csend:
			return "chan<- " + t.Elem().String()
		}

		if t.Elem() != nil && t.Elem().IsChan() && t.Elem().Sym == nil && t.Elem().ChanDir() == Crecv {
			return "chan (" + t.Elem().String() + ")"
		}
		return "chan " + t.Elem().String()

	case TMAP:
		return "map[" + t.Key().String() + "]" + t.Val().String()

	case TINTER:
		if t.IsEmptyInterface() {
			return "interface {}"
		}
		buf := make([]byte, 0, 64)
		buf = append(buf, "interface {"...)
		for i, f := range t.Fields().Slice() {
			if i != 0 {
				buf = append(buf, ';')
			}
			buf = append(buf, ' ')
			switch {
			case f.Sym == nil:
				// Check first that a symbol is defined for this type.
				// Wrong interface definitions may have types lacking a symbol.
				break
			case exportname(f.Sym.Name):
				buf = append(buf, f.Sym.sconv(FmtShort)...)
			default:
				buf = append(buf, f.Sym.sconv(FmtUnsigned)...)
			}
			buf = append(buf, f.Type.tconv(FmtShort)...)
		}
		if t.NumFields() != 0 {
			buf = append(buf, ' ')
		}
		buf = append(buf, '}')
		return string(buf)

	case TFUNC:
		buf := make([]byte, 0, 64)
		if flag&FmtShort != 0 {
			// no leading func
		} else {
			if t.Recv() != nil {
				buf = append(buf, "method"...)
				buf = append(buf, t.Recvs().String()...)
				buf = append(buf, ' ')
			}
			buf = append(buf, "func"...)
		}
		buf = append(buf, t.Params().String()...)

		switch t.Results().NumFields() {
		case 0:
			// nothing to do

		case 1:
			buf = append(buf, ' ')
			buf = append(buf, t.Results().Field(0).Type.String()...) // struct->field->field's type

		default:
			buf = append(buf, ' ')
			buf = append(buf, t.Results().String()...)
		}
		return string(buf)

	case TSTRUCT:
		if m := t.StructType().Map; m != nil {
			mt := m.MapType()
			// Format the bucket struct for map[x]y as map.bucket[x]y.
			// This avoids a recursive print that generates very long names.
			if mt.Bucket == t {
				return "map.bucket[" + m.Key().String() + "]" + m.Val().String()
			}

			if mt.Hmap == t {
				return "map.hdr[" + m.Key().String() + "]" + m.Val().String()
			}

			if mt.Hiter == t {
				return "map.iter[" + m.Key().String() + "]" + m.Val().String()
			}

			yyerror("unknown internal map type")
		}

		buf := make([]byte, 0, 64)
		if t.IsFuncArgStruct() {
			buf = append(buf, '(')
			var flag1 FmtFlag
			if fmtmode == FTypeId || fmtmode == FErr { // no argument names on function signature, and no "noescape"/"nosplit" tags
				flag1 = FmtShort
			}
			for i, f := range t.Fields().Slice() {
				if i != 0 {
					buf = append(buf, ", "...)
				}
				buf = append(buf, fldconv(f, flag1)...)
			}
			buf = append(buf, ')')
		} else {
			buf = append(buf, "struct {"...)
			for i, f := range t.Fields().Slice() {
				if i != 0 {
					buf = append(buf, ';')
				}
				buf = append(buf, ' ')
				buf = append(buf, fldconv(f, FmtLong)...)
			}
			if t.NumFields() != 0 {
				buf = append(buf, ' ')
			}
			buf = append(buf, '}')
		}
		return string(buf)

	case TFORW:
		if t.Sym != nil {
			return "undefined " + t.Sym.String()
		}
		return "undefined"

	case TUNSAFEPTR:
		return "unsafe.Pointer"

	case TDDDFIELD:
		return fmt.Sprintf("%v <%v> %v", t.Etype, t.Sym, t.DDDField())

	case Txxx:
		return "Txxx"
	}

	// Don't know how to handle - fall back to detailed prints.
	return fmt.Sprintf("%v <%v> %v", t.Etype, t.Sym, t.Elem())
}

// Statements which may be rendered with a simplestmt as init.
func stmtwithinit(op Op) bool {
	switch op {
	case OIF, OFOR, OSWITCH:
		return true
	}

	return false
}

func (n *Node) stmtfmt(s fmt.State) {
	// some statements allow for an init, but at most one,
	// but we may have an arbitrary number added, eg by typecheck
	// and inlining. If it doesn't fit the syntax, emit an enclosing
	// block starting with the init statements.

	// if we can just say "for" n->ninit; ... then do so
	simpleinit := n.Ninit.Len() == 1 && n.Ninit.First().Ninit.Len() == 0 && stmtwithinit(n.Op)

	// otherwise, print the inits as separate statements
	complexinit := n.Ninit.Len() != 0 && !simpleinit && (fmtmode != FErr)

	// but if it was for if/for/switch, put in an extra surrounding block to limit the scope
	extrablock := complexinit && stmtwithinit(n.Op)

	if extrablock {
		fmt.Fprint(s, "{")
	}

	if complexinit {
		fmt.Fprintf(s, " %v; ", n.Ninit)
	}

	switch n.Op {
	case ODCL:
		fmt.Fprintf(s, "var %v %v", n.Left.Sym, n.Left.Type)

	case ODCLFIELD:
		if n.Left != nil {
			fmt.Fprintf(s, "%v %v", n.Left, n.Right)
		} else {
			fmt.Fprintf(s, "%v", n.Right)
		}

	// Don't export "v = <N>" initializing statements, hope they're always
	// preceded by the DCL which will be re-parsed and typechecked to reproduce
	// the "v = <N>" again.
	case OAS, OASWB:
		if n.Colas && !complexinit {
			fmt.Fprintf(s, "%v := %v", n.Left, n.Right)
		} else {
			fmt.Fprintf(s, "%v = %v", n.Left, n.Right)
		}

	case OASOP:
		if n.Implicit {
			if Op(n.Etype) == OADD {
				fmt.Fprintf(s, "%v++", n.Left)
			} else {
				fmt.Fprintf(s, "%v--", n.Left)
			}
			break
		}

		fmt.Fprintf(s, "%v %#v= %v", n.Left, Op(n.Etype), n.Right)

	case OAS2:
		if n.Colas && !complexinit {
			fmt.Fprintf(s, "%.v := %.v", n.List, n.Rlist)
			break
		}
		fallthrough

	case OAS2DOTTYPE, OAS2FUNC, OAS2MAPR, OAS2RECV:
		fmt.Fprintf(s, "%.v = %.v", n.List, n.Rlist)

	case ORETURN:
		fmt.Fprintf(s, "return %.v", n.List)

	case ORETJMP:
		fmt.Fprintf(s, "retjmp %v", n.Sym)

	case OPROC:
		fmt.Fprintf(s, "go %v", n.Left)

	case ODEFER:
		fmt.Fprintf(s, "defer %v", n.Left)

	case OIF:
		if simpleinit {
			fmt.Fprintf(s, "if %v; %v { %v }", n.Ninit.First(), n.Left, n.Nbody)
		} else {
			fmt.Fprintf(s, "if %v { %v }", n.Left, n.Nbody)
		}
		if n.Rlist.Len() != 0 {
			fmt.Fprintf(s, " else { %v }", n.Rlist)
		}

	case OFOR:
		if fmtmode == FErr { // TODO maybe only if FmtShort, same below
			fmt.Fprint(s, "for loop")
			break
		}

		fmt.Fprint(s, "for")
		if simpleinit {
			fmt.Fprintf(s, " %v;", n.Ninit.First())
		} else if n.Right != nil {
			fmt.Fprint(s, " ;")
		}

		if n.Left != nil {
			fmt.Fprintf(s, " %v", n.Left)
		}

		if n.Right != nil {
			fmt.Fprintf(s, "; %v", n.Right)
		} else if simpleinit {
			fmt.Fprint(s, ";")
		}

		fmt.Fprintf(s, " { %v }", n.Nbody)

	case ORANGE:
		if fmtmode == FErr {
			fmt.Fprint(s, "for loop")
			break
		}

		if n.List.Len() == 0 {
			fmt.Fprintf(s, "for range %v { %v }", n.Right, n.Nbody)
			break
		}

		fmt.Fprintf(s, "for %.v = range %v { %v }", n.List, n.Right, n.Nbody)

	case OSELECT, OSWITCH:
		if fmtmode == FErr {
			fmt.Fprintf(s, "%v statement", n.Op)
			break
		}

		fmt.Fprint(s, n.Op.GoString()) // %#v
		if simpleinit {
			fmt.Fprintf(s, " %v;", n.Ninit.First())
		}
		if n.Left != nil {
			fmt.Fprintf(s, " %v ", n.Left)
		}

		fmt.Fprintf(s, " { %v }", n.List)

	case OXCASE:
		if n.List.Len() != 0 {
			fmt.Fprintf(s, "case %.v", n.List)
		} else {
			fmt.Fprint(s, "default")
		}
		fmt.Fprintf(s, ": %v", n.Nbody)

	case OCASE:
		switch {
		case n.Left != nil:
			// single element
			fmt.Fprintf(s, "case %v", n.Left)
		case n.List.Len() > 0:
			// range
			if n.List.Len() != 2 {
				Fatalf("bad OCASE list length %d", n.List.Len())
			}
			fmt.Fprintf(s, "case %v..%v", n.List.First(), n.List.Second())
		default:
			fmt.Fprint(s, "default")
		}
		fmt.Fprintf(s, ": %v", n.Nbody)

	case OBREAK,
		OCONTINUE,
		OGOTO,
		OFALL,
		OXFALL:
		if n.Left != nil {
			fmt.Fprintf(s, "%#v %v", n.Op, n.Left)
		} else {
			fmt.Fprint(s, n.Op.GoString()) // %#v
		}

	case OEMPTY:
		break

	case OLABEL:
		fmt.Fprintf(s, "%v: ", n.Left)
	}

	if extrablock {
		fmt.Fprint(s, "}")
	}
}

var opprec = []int{
	OALIGNOF:      8,
	OAPPEND:       8,
	OARRAYBYTESTR: 8,
	OARRAYLIT:     8,
	OSLICELIT:     8,
	OARRAYRUNESTR: 8,
	OCALLFUNC:     8,
	OCALLINTER:    8,
	OCALLMETH:     8,
	OCALL:         8,
	OCAP:          8,
	OCLOSE:        8,
	OCONVIFACE:    8,
	OCONVNOP:      8,
	OCONV:         8,
	OCOPY:         8,
	ODELETE:       8,
	OGETG:         8,
	OLEN:          8,
	OLITERAL:      8,
	OMAKESLICE:    8,
	OMAKE:         8,
	OMAPLIT:       8,
	ONAME:         8,
	ONEW:          8,
	ONONAME:       8,
	OOFFSETOF:     8,
	OPACK:         8,
	OPANIC:        8,
	OPAREN:        8,
	OPRINTN:       8,
	OPRINT:        8,
	ORISCVEXIT:    8,
	ORUNESTR:      8,
	OSIZEOF:       8,
	OSTRARRAYBYTE: 8,
	OSTRARRAYRUNE: 8,
	OSTRUCTLIT:    8,
	OTARRAY:       8,
	OTCHAN:        8,
	OTFUNC:        8,
	OTINTER:       8,
	OTMAP:         8,
	OTSTRUCT:      8,
	OINDEXMAP:     8,
	OINDEX:        8,
	OSLICE:        8,
	OSLICESTR:     8,
	OSLICEARR:     8,
	OSLICE3:       8,
	OSLICE3ARR:    8,
	ODOTINTER:     8,
	ODOTMETH:      8,
	ODOTPTR:       8,
	ODOTTYPE2:     8,
	ODOTTYPE:      8,
	ODOT:          8,
	OXDOT:         8,
	OCALLPART:     8,
	OPLUS:         7,
	ONOT:          7,
	OCOM:          7,
	OMINUS:        7,
	OADDR:         7,
	OIND:          7,
	ORECV:         7,
	OMUL:          6,
	ODIV:          6,
	OMOD:          6,
	OLSH:          6,
	ORSH:          6,
	OAND:          6,
	OANDNOT:       6,
	OADD:          5,
	OSUB:          5,
	OOR:           5,
	OXOR:          5,
	OEQ:           4,
	OLT:           4,
	OLE:           4,
	OGE:           4,
	OGT:           4,
	ONE:           4,
	OCMPSTR:       4,
	OCMPIFACE:     4,
	OSEND:         3,
	OANDAND:       2,
	OOROR:         1,
	// Statements handled by stmtfmt
	OAS:         -1,
	OAS2:        -1,
	OAS2DOTTYPE: -1,
	OAS2FUNC:    -1,
	OAS2MAPR:    -1,
	OAS2RECV:    -1,
	OASOP:       -1,
	OBREAK:      -1,
	OCASE:       -1,
	OCONTINUE:   -1,
	ODCL:        -1,
	ODCLFIELD:   -1,
	ODEFER:      -1,
	OEMPTY:      -1,
	OFALL:       -1,
	OFOR:        -1,
	OGOTO:       -1,
	OIF:         -1,
	OLABEL:      -1,
	OPROC:       -1,
	ORANGE:      -1,
	ORETURN:     -1,
	OSELECT:     -1,
	OSWITCH:     -1,
	OXCASE:      -1,
	OXFALL:      -1,
	OEND:        0,
}

func (n *Node) exprfmt(s fmt.State, prec int) {
	for n != nil && n.Implicit && (n.Op == OIND || n.Op == OADDR) {
		n = n.Left
	}

	if n == nil {
		fmt.Fprint(s, "<N>")
		return
	}

	nprec := opprec[n.Op]
	if n.Op == OTYPE && n.Sym != nil {
		nprec = 8
	}

	if prec > nprec {
		fmt.Fprintf(s, "(%v)", n)
		return
	}

	switch n.Op {
	case OPAREN:
		fmt.Fprintf(s, "(%v)", n.Left)

	case ODDDARG:
		fmt.Fprint(s, "... argument")

	case OLITERAL: // this is a bit of a mess
		if fmtmode == FErr {
			if n.Orig != nil && n.Orig != n {
				n.Orig.exprfmt(s, prec)
				return
			}
			if n.Sym != nil {
				fmt.Fprint(s, n.Sym.String())
				return
			}
		}
		if n.Val().Ctype() == CTNIL && n.Orig != nil && n.Orig != n {
			n.Orig.exprfmt(s, prec)
			return
		}
		if n.Type != nil && n.Type.Etype != TIDEAL && n.Type.Etype != TNIL && n.Type != idealbool && n.Type != idealstring {
			// Need parens when type begins with what might
			// be misinterpreted as a unary operator: * or <-.
			if n.Type.IsPtr() || (n.Type.IsChan() && n.Type.ChanDir() == Crecv) {
				fmt.Fprintf(s, "(%v)(%v)", n.Type, n.Val())
				return
			} else {
				fmt.Fprintf(s, "%v(%v)", n.Type, n.Val())
				return
			}
		}

		fmt.Fprintf(s, "%v", n.Val())

	// Special case: name used as local variable in export.
	// _ becomes ~b%d internally; print as _ for export
	case ONAME:
		if fmtmode == FErr && n.Sym != nil && n.Sym.Name[0] == '~' && n.Sym.Name[1] == 'b' {
			fmt.Fprint(s, "_")
			return
		}
		fallthrough
	case OPACK, ONONAME:
		fmt.Fprint(s, n.Sym.String())

	case OTYPE:
		if n.Type == nil && n.Sym != nil {
			fmt.Fprint(s, n.Sym.String())
			return
		}
		fmt.Fprintf(s, "%v", n.Type)

	case OTARRAY:
		if n.Left != nil {
			fmt.Fprintf(s, "[]%v", n.Left)
			return
		}
		fmt.Fprintf(s, "[]%v", n.Right) // happens before typecheck

	case OTMAP:
		fmt.Fprintf(s, "map[%v]%v", n.Left, n.Right)

	case OTCHAN:
		switch ChanDir(n.Etype) {
		case Crecv:
			fmt.Fprintf(s, "<-chan %v", n.Left)

		case Csend:
			fmt.Fprintf(s, "chan<- %v", n.Left)

		default:
			if n.Left != nil && n.Left.Op == OTCHAN && n.Left.Sym == nil && ChanDir(n.Left.Etype) == Crecv {
				fmt.Fprintf(s, "chan (%v)", n.Left)
			} else {
				fmt.Fprintf(s, "chan %v", n.Left)
			}
		}

	case OTSTRUCT:
		fmt.Fprint(s, "<struct>")

	case OTINTER:
		fmt.Fprint(s, "<inter>")

	case OTFUNC:
		fmt.Fprint(s, "<func>")

	case OCLOSURE:
		if fmtmode == FErr {
			fmt.Fprint(s, "func literal")
			return
		}
		if n.Nbody.Len() != 0 {
			fmt.Fprintf(s, "%v { %v }", n.Type, n.Nbody)
			return
		}
		fmt.Fprintf(s, "%v { %v }", n.Type, n.Func.Closure.Nbody)

	case OCOMPLIT:
		ptrlit := n.Right != nil && n.Right.Implicit && n.Right.Type != nil && n.Right.Type.IsPtr()
		if fmtmode == FErr {
			if n.Right != nil && n.Right.Type != nil && !n.Implicit {
				if ptrlit {
					fmt.Fprintf(s, "&%v literal", n.Right.Type.Elem())
					return
				} else {
					fmt.Fprintf(s, "%v literal", n.Right.Type)
					return
				}
			}

			fmt.Fprint(s, "composite literal")
			return
		}
		fmt.Fprintf(s, "(%v{ %.v })", n.Right, n.List)

	case OPTRLIT:
		fmt.Fprintf(s, "&%v", n.Left)

	case OSTRUCTLIT, OARRAYLIT, OSLICELIT, OMAPLIT:
		if fmtmode == FErr {
			fmt.Fprintf(s, "%v literal", n.Type)
			return
		}
		fmt.Fprintf(s, "(%v{ %.v })", n.Type, n.List)

	case OKEY:
		if n.Left != nil && n.Right != nil {
			fmt.Fprintf(s, "%v:%v", n.Left, n.Right)
			return
		}

		if n.Left == nil && n.Right != nil {
			fmt.Fprintf(s, ":%v", n.Right)
			return
		}
		if n.Left != nil && n.Right == nil {
			fmt.Fprintf(s, "%v:", n.Left)
			return
		}
		fmt.Fprint(s, ":")

	case OSTRUCTKEY:
		fmt.Fprintf(s, "%v:%v", n.Sym, n.Left)

	case OCALLPART:
		n.Left.exprfmt(s, nprec)
		if n.Right == nil || n.Right.Sym == nil {
			fmt.Fprint(s, ".<nil>")
			return
		}
		fmt.Fprintf(s, ".%0S", n.Right.Sym)

	case OXDOT, ODOT, ODOTPTR, ODOTINTER, ODOTMETH:
		n.Left.exprfmt(s, nprec)
		if n.Sym == nil {
			fmt.Fprint(s, ".<nil>")
			return
		}
		fmt.Fprintf(s, ".%0S", n.Sym)

	case ODOTTYPE, ODOTTYPE2:
		n.Left.exprfmt(s, nprec)
		if n.Right != nil {
			fmt.Fprintf(s, ".(%v)", n.Right)
			return
		}
		fmt.Fprintf(s, ".(%v)", n.Type)

	case OINDEX, OINDEXMAP:
		n.Left.exprfmt(s, nprec)
		fmt.Fprintf(s, "[%v]", n.Right)

	case OSLICE, OSLICESTR, OSLICEARR, OSLICE3, OSLICE3ARR:
		n.Left.exprfmt(s, nprec)
		fmt.Fprint(s, "[")
		low, high, max := n.SliceBounds()
		if low != nil {
			fmt.Fprint(s, low.String())
		}
		fmt.Fprint(s, ":")
		if high != nil {
			fmt.Fprint(s, high.String())
		}
		if n.Op.IsSlice3() {
			fmt.Fprint(s, ":")
			if max != nil {
				fmt.Fprint(s, max.String())
			}
		}
		fmt.Fprint(s, "]")

	case OCOPY, OCOMPLEX:
		fmt.Fprintf(s, "%#v(%v, %v)", n.Op, n.Left, n.Right)

	case OCONV,
		OCONVIFACE,
		OCONVNOP,
		OARRAYBYTESTR,
		OARRAYRUNESTR,
		OSTRARRAYBYTE,
		OSTRARRAYRUNE,
		ORUNESTR:
		if n.Type == nil || n.Type.Sym == nil {
			fmt.Fprintf(s, "(%v)(%v)", n.Type, n.Left)
			return
		}
		if n.Left != nil {
			fmt.Fprintf(s, "%v(%v)", n.Type, n.Left)
			return
		}
		fmt.Fprintf(s, "%v(%.v)", n.Type, n.List)

	case OREAL,
		OIMAG,
		OAPPEND,
		OCAP,
		OCLOSE,
		ODELETE,
		OLEN,
		OMAKE,
		ONEW,
		OPANIC,
		ORECOVER,
<<<<<<< HEAD
		ORISCVEXIT,
=======
		OALIGNOF,
		OOFFSETOF,
		OSIZEOF,
>>>>>>> 042264ef
		OPRINT,
		OPRINTN:
		if n.Left != nil {
			fmt.Fprintf(s, "%#v(%v)", n.Op, n.Left)
			return
		}
		if n.Isddd {
			fmt.Fprintf(s, "%#v(%.v...)", n.Op, n.List)
			return
		}
		fmt.Fprintf(s, "%#v(%.v)", n.Op, n.List)

	case OCALL, OCALLFUNC, OCALLINTER, OCALLMETH, OGETG:
		n.Left.exprfmt(s, nprec)
		if n.Isddd {
			fmt.Fprintf(s, "(%.v...)", n.List)
			return
		}
		fmt.Fprintf(s, "(%.v)", n.List)

	case OMAKEMAP, OMAKECHAN, OMAKESLICE:
		if n.List.Len() != 0 { // pre-typecheck
			fmt.Fprintf(s, "make(%v, %.v)", n.Type, n.List)
			return
		}
		if n.Right != nil {
			fmt.Fprintf(s, "make(%v, %v, %v)", n.Type, n.Left, n.Right)
			return
		}
		if n.Left != nil && (n.Op == OMAKESLICE || !n.Left.Type.IsUntyped()) {
			fmt.Fprintf(s, "make(%v, %v)", n.Type, n.Left)
			return
		}
		fmt.Fprintf(s, "make(%v)", n.Type)

		// Unary
	case OPLUS,
		OMINUS,
		OADDR,
		OCOM,
		OIND,
		ONOT,
		ORECV:
		fmt.Fprint(s, n.Op.GoString()) // %#v
		if n.Left.Op == n.Op {
			fmt.Fprint(s, " ")
		}
		n.Left.exprfmt(s, nprec+1)

		// Binary
	case OADD,
		OAND,
		OANDAND,
		OANDNOT,
		ODIV,
		OEQ,
		OGE,
		OGT,
		OLE,
		OLT,
		OLSH,
		OMOD,
		OMUL,
		ONE,
		OOR,
		OOROR,
		ORSH,
		OSEND,
		OSUB,
		OXOR:
		n.Left.exprfmt(s, nprec)
		fmt.Fprintf(s, " %#v ", n.Op)
		n.Right.exprfmt(s, nprec+1)

	case OADDSTR:
		i := 0
		for _, n1 := range n.List.Slice() {
			if i != 0 {
				fmt.Fprint(s, " + ")
			}
			n1.exprfmt(s, nprec)
			i++
		}

	case OCMPSTR, OCMPIFACE:
		n.Left.exprfmt(s, nprec)
		// TODO(marvin): Fix Node.EType type union.
		fmt.Fprintf(s, " %#v ", Op(n.Etype))
		n.Right.exprfmt(s, nprec+1)

	default:
		fmt.Fprintf(s, "<node %v>", n.Op)
	}
}

func (n *Node) nodefmt(s fmt.State, flag FmtFlag) {
	t := n.Type

	// we almost always want the original, except in export mode for literals
	// this saves the importer some work, and avoids us having to redo some
	// special casing for package unsafe
	if n.Op != OLITERAL && n.Orig != nil {
		n = n.Orig
	}

	if flag&FmtLong != 0 && t != nil {
		if t.Etype == TNIL {
			fmt.Fprint(s, "nil")
		} else {
			fmt.Fprintf(s, "%v (type %v)", n, t)
		}
		return
	}

	// TODO inlining produces expressions with ninits. we can't print these yet.

	if opprec[n.Op] < 0 {
		n.stmtfmt(s)
		return
	}

	n.exprfmt(s, 0)
}

func (n *Node) nodedump(s fmt.State, flag FmtFlag) {
	if n == nil {
		return
	}

	recur := flag&FmtShort == 0

	if recur {
		indent(s)
		if dumpdepth > 10 {
			fmt.Fprint(s, "...")
			return
		}

		if n.Ninit.Len() != 0 {
			fmt.Fprintf(s, "%v-init%v", n.Op, n.Ninit)
			indent(s)
		}
	}

	switch n.Op {
	default:
		fmt.Fprintf(s, "%v%j", n.Op, n)

	case OINDREGSP:
		fmt.Fprintf(s, "%v-SP%j", n.Op, n)

	case OLITERAL:
		fmt.Fprintf(s, "%v-%v%j", n.Op, n.Val(), n)

	case ONAME, ONONAME:
		if n.Sym != nil {
			fmt.Fprintf(s, "%v-%v%j", n.Op, n.Sym, n)
		} else {
			fmt.Fprintf(s, "%v%j", n.Op, n)
		}
		if recur && n.Type == nil && n.Name != nil && n.Name.Param != nil && n.Name.Param.Ntype != nil {
			indent(s)
			fmt.Fprintf(s, "%v-ntype%v", n.Op, n.Name.Param.Ntype)
		}

	case OASOP:
		fmt.Fprintf(s, "%v-%v%j", n.Op, Op(n.Etype), n)

	case OTYPE:
		fmt.Fprintf(s, "%v %v%j type=%v", n.Op, n.Sym, n, n.Type)
		if recur && n.Type == nil && n.Name.Param.Ntype != nil {
			indent(s)
			fmt.Fprintf(s, "%v-ntype%v", n.Op, n.Name.Param.Ntype)
		}
	}

	if n.Sym != nil && n.Op != ONAME {
		fmt.Fprintf(s, " %v", n.Sym)
	}

	if n.Type != nil {
		fmt.Fprintf(s, " %v", n.Type)
	}

	if recur {
		if n.Left != nil {
			fmt.Fprintf(s, "%v", n.Left)
		}
		if n.Right != nil {
			fmt.Fprintf(s, "%v", n.Right)
		}
		if n.List.Len() != 0 {
			indent(s)
			fmt.Fprintf(s, "%v-list%v", n.Op, n.List)
		}

		if n.Rlist.Len() != 0 {
			indent(s)
			fmt.Fprintf(s, "%v-rlist%v", n.Op, n.Rlist)
		}

		if n.Nbody.Len() != 0 {
			indent(s)
			fmt.Fprintf(s, "%v-body%v", n.Op, n.Nbody)
		}
	}
}

// "%S" suppresses qualifying with package
func (s *Sym) Format(f fmt.State, verb rune) {
	switch verb {
	case 'v', 'S':
		fmt.Fprint(f, s.sconv(fmtFlag(f, verb)))

	default:
		fmt.Fprintf(f, "%%!%c(*Sym=%p)", verb, s)
	}
}

func (s *Sym) String() string {
	return s.sconv(0)
}

// See #16897 before changing the implementation of sconv.
func (s *Sym) sconv(flag FmtFlag) string {
	if flag&FmtLong != 0 {
		panic("linksymfmt")
	}

	if s == nil {
		return "<S>"
	}

	if s.Name == "_" {
		return "_"
	}

	sf := flag
	sm := setfmode(&flag)
	str := s.symfmt(flag)
	flag = sf
	fmtmode = sm
	return str
}

func (t *Type) String() string {
	return t.tconv(0)
}

func fldconv(f *Field, flag FmtFlag) string {
	if f == nil {
		return "<T>"
	}

	sf := flag
	sm := setfmode(&flag)

	if fmtmode == FTypeId && (sf&FmtUnsigned != 0) {
		fmtpkgpfx++
	}
	if fmtpkgpfx != 0 {
		flag |= FmtUnsigned
	}

	var name string
	if flag&FmtShort == 0 {
		s := f.Sym

		// Take the name from the original, lest we substituted it with ~r%d or ~b%d.
		// ~r%d is a (formerly) unnamed result.
		if fmtmode == FErr && f.Nname != nil {
			if f.Nname.Orig != nil {
				s = f.Nname.Orig.Sym
				if s != nil && s.Name[0] == '~' {
					if s.Name[1] == 'r' { // originally an unnamed result
						s = nil
					} else if s.Name[1] == 'b' { // originally the blank identifier _
						s = lookup("_")
					}
				}
			} else {
				s = nil
			}
		}

		if s != nil && f.Embedded == 0 {
			if f.Funarg != FunargNone {
				name = f.Nname.String()
			} else if flag&FmtLong != 0 {
				name = fmt.Sprintf("%0S", s)
				if !exportname(name) && flag&FmtUnsigned == 0 {
					name = s.String() // qualify non-exported names (used on structs, not on funarg)
				}
			} else {
				name = s.String()
			}
		}
	}

	var typ string
	if f.Isddd {
		typ = fmt.Sprintf("...%v", f.Type.Elem())
	} else {
		typ = fmt.Sprintf("%v", f.Type)
	}

	str := typ
	if name != "" {
		str = name + " " + typ
	}

	if flag&FmtShort == 0 && f.Funarg == FunargNone && f.Note != "" {
		str += " " + strconv.Quote(f.Note)
	}

	if fmtmode == FTypeId && (sf&FmtUnsigned != 0) {
		fmtpkgpfx--
	}

	flag = sf
	fmtmode = sm
	return str
}

// "%L"  print definition, not name
// "%S"  omit 'func' and receiver from function types, short type names
// "% v" package name, not prefix (FTypeId mode, sticky)
func (t *Type) Format(s fmt.State, verb rune) {
	switch verb {
	case 'v', 'S', 'L':
		fmt.Fprint(s, t.tconv(fmtFlag(s, verb)))

	default:
		fmt.Fprintf(s, "%%!%c(*Type=%p)", verb, t)
	}
}

// See #16897 before changing the implementation of tconv.
func (t *Type) tconv(flag FmtFlag) string {
	if t == nil {
		return "<T>"
	}

	if t.Trecur > 4 {
		return "<...>"
	}

	t.Trecur++
	sf := flag
	sm := setfmode(&flag)

	if fmtmode == FTypeId && (sf&FmtUnsigned != 0) {
		fmtpkgpfx++
	}
	if fmtpkgpfx != 0 {
		flag |= FmtUnsigned
	}

	str := t.typefmt(flag)

	if fmtmode == FTypeId && (sf&FmtUnsigned != 0) {
		fmtpkgpfx--
	}

	flag = sf
	fmtmode = sm
	t.Trecur--
	return str
}

func (n *Node) String() string {
	return fmt.Sprint(n)
}

// "%L"  suffix with "(type %T)" where possible
// "%+S" in debug mode, don't recurse, no multiline output
func (n *Node) Nconv(s fmt.State, flag FmtFlag) {
	if n == nil {
		fmt.Fprint(s, "<N>")
		return
	}

	sf := flag
	sm := setfmode(&flag)

	switch fmtmode {
	case FErr:
		n.nodefmt(s, flag)

	case FDbg:
		dumpdepth++
		n.nodedump(s, flag)
		dumpdepth--

	default:
		Fatalf("unhandled %%N mode: %d", fmtmode)
	}

	flag = sf
	fmtmode = sm
}

func (l Nodes) Format(s fmt.State, verb rune) {
	switch verb {
	case 'v':
		l.hconv(s, fmtFlag(s, verb))

	default:
		fmt.Fprintf(s, "%%!%c(Nodes)", verb)
	}
}

func (n Nodes) String() string {
	return fmt.Sprint(n)
}

// Flags: all those of %N plus '.': separate with comma's instead of semicolons.
func (l Nodes) hconv(s fmt.State, flag FmtFlag) {
	if l.Len() == 0 && fmtmode == FDbg {
		fmt.Fprint(s, "<nil>")
		return
	}

	sf := flag
	sm := setfmode(&flag)
	sep := "; "
	if fmtmode == FDbg {
		sep = "\n"
	} else if flag&FmtComma != 0 {
		sep = ", "
	}

	for i, n := range l.Slice() {
		fmt.Fprint(s, n)
		if i+1 < l.Len() {
			fmt.Fprint(s, sep)
		}
	}

	flag = sf
	fmtmode = sm
}

func dumplist(s string, l Nodes) {
	fmt.Printf("%s%+v\n", s, l)
}

func Dump(s string, n *Node) {
	fmt.Printf("%s [%p]%+v\n", s, n, n)
}

// TODO(gri) make variable local somehow
var dumpdepth int

// indent prints indentation to s.
func indent(s fmt.State) {
	fmt.Fprint(s, "\n")
	for i := 0; i < dumpdepth; i++ {
		fmt.Fprint(s, ".   ")
	}
}<|MERGE_RESOLUTION|>--- conflicted
+++ resolved
@@ -1357,13 +1357,10 @@
 		ONEW,
 		OPANIC,
 		ORECOVER,
-<<<<<<< HEAD
 		ORISCVEXIT,
-=======
 		OALIGNOF,
 		OOFFSETOF,
 		OSIZEOF,
->>>>>>> 042264ef
 		OPRINT,
 		OPRINTN:
 		if n.Left != nil {
