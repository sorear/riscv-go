--- conflicted
+++ resolved
@@ -958,17 +958,11 @@
 		p := s.expr(n.Left)
 		s.nilCheck(p)
 
-<<<<<<< HEAD
-	case OSQRT:
-		s.expr(n.Left)
-
 	case ORISCVEXIT:
 		a := s.expr(n.List.First())
 		s.vars[&memVar] = s.newValue2(ssa.OpExitProc, ssa.TypeMem, a, s.mem())
 		s.exit()
 
-=======
->>>>>>> b53f0f8c
 	default:
 		s.Fatalf("unhandled stmt %v", n.Op)
 	}
