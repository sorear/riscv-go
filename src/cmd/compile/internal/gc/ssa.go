// Copyright 2015 The Go Authors. All rights reserved.
// Use of this source code is governed by a BSD-style
// license that can be found in the LICENSE file.

package gc

import (
	"bytes"
	"fmt"
	"html"
	"os"
	"strings"

	"cmd/compile/internal/ssa"
	"cmd/internal/obj"
	"cmd/internal/sys"
)

var ssaEnabled = true

var ssaConfig *ssa.Config
var ssaExp ssaExport

func initssa() *ssa.Config {
	ssaExp.unimplemented = false
	ssaExp.mustImplement = true
	if ssaConfig == nil {
		ssaConfig = ssa.NewConfig(Thearch.LinkArch.Name, &ssaExp, Ctxt, Debug['N'] == 0)
	}
	return ssaConfig
}

func shouldssa(fn *Node) bool {
<<<<<<< HEAD
	if Thearch.Thestring != "amd64" && Thearch.Thestring != "riscv" {
		return false
=======
	switch Thearch.LinkArch.Name {
	default:
		// Only available for testing.
		if os.Getenv("SSATEST") == "" {
			return false
		}
		// Generally available.
	case "amd64":
>>>>>>> 09eedc32
	}
	if !ssaEnabled {
		return false
	}

	// Environment variable control of SSA CG
	// 1. IF GOSSAFUNC == current function name THEN
	//       compile this function with SSA and log output to ssa.html

	// 2. IF GOSSAHASH == "" THEN
	//       compile this function (and everything else) with SSA

	// 3. IF GOSSAHASH == "n" or "N"
	//       IF GOSSAPKG == current package name THEN
	//          compile this function (and everything in this package) with SSA
	//       ELSE
	//          use the old back end for this function.
	//       This is for compatibility with existing test harness and should go away.

	// 4. IF GOSSAHASH is a suffix of the binary-rendered SHA1 hash of the function name THEN
	//          compile this function with SSA
	//       ELSE
	//          compile this function with the old back end.

	// Plan is for 3 to be removed when the tests are revised.
	// SSA is now default, and is disabled by setting
	// GOSSAHASH to n or N, or selectively with strings of
	// 0 and 1.

	name := fn.Func.Nname.Sym.Name

	funcname := os.Getenv("GOSSAFUNC")
	if funcname != "" {
		// If GOSSAFUNC is set, compile only that function.
		return name == funcname
	}

	pkg := os.Getenv("GOSSAPKG")
	if pkg != "" {
		// If GOSSAPKG is set, compile only that package.
		return localpkg.Name == pkg
	}

	return initssa().DebugHashMatch("GOSSAHASH", name)
}

// buildssa builds an SSA function.
func buildssa(fn *Node) *ssa.Func {
	name := fn.Func.Nname.Sym.Name
	printssa := name == os.Getenv("GOSSAFUNC")
	if printssa {
		fmt.Println("generating SSA for", name)
		dumplist("buildssa-enter", fn.Func.Enter)
		dumplist("buildssa-body", fn.Nbody)
		dumplist("buildssa-exit", fn.Func.Exit)
	}

	var s state
	s.pushLine(fn.Lineno)
	defer s.popLine()

	if fn.Func.Pragma&CgoUnsafeArgs != 0 {
		s.cgoUnsafeArgs = true
	}
	if fn.Func.Pragma&Nowritebarrier != 0 {
		s.noWB = true
	}
	defer func() {
		if s.WBLineno != 0 {
			fn.Func.WBLineno = s.WBLineno
		}
	}()
	// TODO(khr): build config just once at the start of the compiler binary

	ssaExp.log = printssa

	s.config = initssa()
	s.f = s.config.NewFunc()
	s.f.Name = name
	s.exitCode = fn.Func.Exit
	s.panics = map[funcLine]*ssa.Block{}

	if name == os.Getenv("GOSSAFUNC") {
		// TODO: tempfile? it is handy to have the location
		// of this file be stable, so you can just reload in the browser.
		s.config.HTML = ssa.NewHTMLWriter("ssa.html", s.config, name)
		// TODO: generate and print a mapping from nodes to values and blocks
	}
	defer func() {
		if !printssa {
			s.config.HTML.Close()
		}
	}()

	// Allocate starting block
	s.f.Entry = s.f.NewBlock(ssa.BlockPlain)

	// Allocate starting values
	s.labels = map[string]*ssaLabel{}
	s.labeledNodes = map[*Node]*ssaLabel{}
	s.startmem = s.entryNewValue0(ssa.OpInitMem, ssa.TypeMem)
	s.sp = s.entryNewValue0(ssa.OpSP, Types[TUINTPTR]) // TODO: use generic pointer type (unsafe.Pointer?) instead
	s.sb = s.entryNewValue0(ssa.OpSB, Types[TUINTPTR])

	s.startBlock(s.f.Entry)
	s.vars[&memVar] = s.startmem

	s.varsyms = map[*Node]interface{}{}

	// Generate addresses of local declarations
	s.decladdrs = map[*Node]*ssa.Value{}
	for _, n := range fn.Func.Dcl {
		switch n.Class {
		case PPARAM, PPARAMOUT:
			aux := s.lookupSymbol(n, &ssa.ArgSymbol{Typ: n.Type, Node: n})
			s.decladdrs[n] = s.entryNewValue1A(ssa.OpAddr, Ptrto(n.Type), aux, s.sp)
			if n.Class == PPARAMOUT && s.canSSA(n) {
				// Save ssa-able PPARAMOUT variables so we can
				// store them back to the stack at the end of
				// the function.
				s.returns = append(s.returns, n)
			}
			if n.Class == PPARAM && s.canSSA(n) && n.Type.IsPtrShaped() {
				s.ptrargs = append(s.ptrargs, n)
				n.SetNotLiveAtEnd(true) // SSA takes care of this explicitly
			}
		case PAUTO:
			// processed at each use, to prevent Addr coming
			// before the decl.
		case PAUTOHEAP:
			// moved to heap - already handled by frontend
		case PFUNC:
			// local function - already handled by frontend
		default:
			s.Unimplementedf("local variable with class %s unimplemented", classnames[n.Class])
		}
	}

	// Convert the AST-based IR to the SSA-based IR
	s.stmts(fn.Func.Enter)
	s.stmts(fn.Nbody)

	// fallthrough to exit
	if s.curBlock != nil {
		s.pushLine(fn.Func.Endlineno)
		s.exit()
		s.popLine()
	}

	// Check that we used all labels
	for name, lab := range s.labels {
		if !lab.used() && !lab.reported {
			yyerrorl(lab.defNode.Lineno, "label %v defined and not used", name)
			lab.reported = true
		}
		if lab.used() && !lab.defined() && !lab.reported {
			yyerrorl(lab.useNode.Lineno, "label %v not defined", name)
			lab.reported = true
		}
	}

	// Check any forward gotos. Non-forward gotos have already been checked.
	for _, n := range s.fwdGotos {
		lab := s.labels[n.Left.Sym.Name]
		// If the label is undefined, we have already have printed an error.
		if lab.defined() {
			s.checkgoto(n, lab.defNode)
		}
	}

	if nerrors > 0 {
		s.f.Free()
		return nil
	}

	prelinkNumvars := s.f.NumValues()
	sparseDefState := s.locatePotentialPhiFunctions(fn)

	// Link up variable uses to variable definitions
	s.linkForwardReferences(sparseDefState)

	if ssa.BuildStats > 0 {
		s.f.LogStat("build", s.f.NumBlocks(), "blocks", prelinkNumvars, "vars_before",
			s.f.NumValues(), "vars_after", prelinkNumvars*s.f.NumBlocks(), "ssa_phi_loc_cutoff_score")
	}

	// Don't carry reference this around longer than necessary
	s.exitCode = Nodes{}

	// Main call to ssa package to compile function
	ssa.Compile(s.f)

	return s.f
}

type state struct {
	// configuration (arch) information
	config *ssa.Config

	// function we're building
	f *ssa.Func

	// labels and labeled control flow nodes (OFOR, OSWITCH, OSELECT) in f
	labels       map[string]*ssaLabel
	labeledNodes map[*Node]*ssaLabel

	// gotos that jump forward; required for deferred checkgoto calls
	fwdGotos []*Node
	// Code that must precede any return
	// (e.g., copying value of heap-escaped paramout back to true paramout)
	exitCode Nodes

	// unlabeled break and continue statement tracking
	breakTo    *ssa.Block // current target for plain break statement
	continueTo *ssa.Block // current target for plain continue statement

	// current location where we're interpreting the AST
	curBlock *ssa.Block

	// variable assignments in the current block (map from variable symbol to ssa value)
	// *Node is the unique identifier (an ONAME Node) for the variable.
	vars map[*Node]*ssa.Value

	// all defined variables at the end of each block. Indexed by block ID.
	defvars []map[*Node]*ssa.Value

	// addresses of PPARAM and PPARAMOUT variables.
	decladdrs map[*Node]*ssa.Value

	// symbols for PEXTERN, PAUTO and PPARAMOUT variables so they can be reused.
	varsyms map[*Node]interface{}

	// starting values. Memory, stack pointer, and globals pointer
	startmem *ssa.Value
	sp       *ssa.Value
	sb       *ssa.Value

	// line number stack. The current line number is top of stack
	line []int32

	// list of panic calls by function name and line number.
	// Used to deduplicate panic calls.
	panics map[funcLine]*ssa.Block

	// list of FwdRef values.
	fwdRefs []*ssa.Value

	// list of PPARAMOUT (return) variables.
	returns []*Node

	// list of PPARAM SSA-able pointer-shaped args. We ensure these are live
	// throughout the function to help users avoid premature finalizers.
	ptrargs []*Node

	cgoUnsafeArgs bool
	noWB          bool
	WBLineno      int32 // line number of first write barrier. 0=no write barriers
}

type funcLine struct {
	f    *Node
	line int32
}

type ssaLabel struct {
	target         *ssa.Block // block identified by this label
	breakTarget    *ssa.Block // block to break to in control flow node identified by this label
	continueTarget *ssa.Block // block to continue to in control flow node identified by this label
	defNode        *Node      // label definition Node (OLABEL)
	// Label use Node (OGOTO, OBREAK, OCONTINUE).
	// Used only for error detection and reporting.
	// There might be multiple uses, but we only need to track one.
	useNode  *Node
	reported bool // reported indicates whether an error has already been reported for this label
}

// defined reports whether the label has a definition (OLABEL node).
func (l *ssaLabel) defined() bool { return l.defNode != nil }

// used reports whether the label has a use (OGOTO, OBREAK, or OCONTINUE node).
func (l *ssaLabel) used() bool { return l.useNode != nil }

// label returns the label associated with sym, creating it if necessary.
func (s *state) label(sym *Sym) *ssaLabel {
	lab := s.labels[sym.Name]
	if lab == nil {
		lab = new(ssaLabel)
		s.labels[sym.Name] = lab
	}
	return lab
}

func (s *state) Logf(msg string, args ...interface{})   { s.config.Logf(msg, args...) }
func (s *state) Log() bool                              { return s.config.Log() }
func (s *state) Fatalf(msg string, args ...interface{}) { s.config.Fatalf(s.peekLine(), msg, args...) }
func (s *state) Unimplementedf(msg string, args ...interface{}) {
	s.config.Unimplementedf(s.peekLine(), msg, args...)
}
func (s *state) Warnl(line int32, msg string, args ...interface{}) { s.config.Warnl(line, msg, args...) }
func (s *state) Debug_checknil() bool                              { return s.config.Debug_checknil() }

var (
	// dummy node for the memory variable
	memVar = Node{Op: ONAME, Class: Pxxx, Sym: &Sym{Name: "mem"}}

	// dummy nodes for temporary variables
	ptrVar    = Node{Op: ONAME, Class: Pxxx, Sym: &Sym{Name: "ptr"}}
	lenVar    = Node{Op: ONAME, Class: Pxxx, Sym: &Sym{Name: "len"}}
	newlenVar = Node{Op: ONAME, Class: Pxxx, Sym: &Sym{Name: "newlen"}}
	capVar    = Node{Op: ONAME, Class: Pxxx, Sym: &Sym{Name: "cap"}}
	typVar    = Node{Op: ONAME, Class: Pxxx, Sym: &Sym{Name: "typ"}}
	idataVar  = Node{Op: ONAME, Class: Pxxx, Sym: &Sym{Name: "idata"}}
	okVar     = Node{Op: ONAME, Class: Pxxx, Sym: &Sym{Name: "ok"}}
	deltaVar  = Node{Op: ONAME, Class: Pxxx, Sym: &Sym{Name: "delta"}}
)

// startBlock sets the current block we're generating code in to b.
func (s *state) startBlock(b *ssa.Block) {
	if s.curBlock != nil {
		s.Fatalf("starting block %v when block %v has not ended", b, s.curBlock)
	}
	s.curBlock = b
	s.vars = map[*Node]*ssa.Value{}
}

// endBlock marks the end of generating code for the current block.
// Returns the (former) current block. Returns nil if there is no current
// block, i.e. if no code flows to the current execution point.
func (s *state) endBlock() *ssa.Block {
	b := s.curBlock
	if b == nil {
		return nil
	}
	for len(s.defvars) <= int(b.ID) {
		s.defvars = append(s.defvars, nil)
	}
	s.defvars[b.ID] = s.vars
	s.curBlock = nil
	s.vars = nil
	b.Line = s.peekLine()
	return b
}

// pushLine pushes a line number on the line number stack.
func (s *state) pushLine(line int32) {
	s.line = append(s.line, line)
}

// popLine pops the top of the line number stack.
func (s *state) popLine() {
	s.line = s.line[:len(s.line)-1]
}

// peekLine peek the top of the line number stack.
func (s *state) peekLine() int32 {
	return s.line[len(s.line)-1]
}

func (s *state) Error(msg string, args ...interface{}) {
	yyerrorl(s.peekLine(), msg, args...)
}

// newValue0 adds a new value with no arguments to the current block.
func (s *state) newValue0(op ssa.Op, t ssa.Type) *ssa.Value {
	return s.curBlock.NewValue0(s.peekLine(), op, t)
}

// newValue0A adds a new value with no arguments and an aux value to the current block.
func (s *state) newValue0A(op ssa.Op, t ssa.Type, aux interface{}) *ssa.Value {
	return s.curBlock.NewValue0A(s.peekLine(), op, t, aux)
}

// newValue0I adds a new value with no arguments and an auxint value to the current block.
func (s *state) newValue0I(op ssa.Op, t ssa.Type, auxint int64) *ssa.Value {
	return s.curBlock.NewValue0I(s.peekLine(), op, t, auxint)
}

// newValue1 adds a new value with one argument to the current block.
func (s *state) newValue1(op ssa.Op, t ssa.Type, arg *ssa.Value) *ssa.Value {
	return s.curBlock.NewValue1(s.peekLine(), op, t, arg)
}

// newValue1A adds a new value with one argument and an aux value to the current block.
func (s *state) newValue1A(op ssa.Op, t ssa.Type, aux interface{}, arg *ssa.Value) *ssa.Value {
	return s.curBlock.NewValue1A(s.peekLine(), op, t, aux, arg)
}

// newValue1I adds a new value with one argument and an auxint value to the current block.
func (s *state) newValue1I(op ssa.Op, t ssa.Type, aux int64, arg *ssa.Value) *ssa.Value {
	return s.curBlock.NewValue1I(s.peekLine(), op, t, aux, arg)
}

// newValue2 adds a new value with two arguments to the current block.
func (s *state) newValue2(op ssa.Op, t ssa.Type, arg0, arg1 *ssa.Value) *ssa.Value {
	return s.curBlock.NewValue2(s.peekLine(), op, t, arg0, arg1)
}

// newValue2I adds a new value with two arguments and an auxint value to the current block.
func (s *state) newValue2I(op ssa.Op, t ssa.Type, aux int64, arg0, arg1 *ssa.Value) *ssa.Value {
	return s.curBlock.NewValue2I(s.peekLine(), op, t, aux, arg0, arg1)
}

// newValue3 adds a new value with three arguments to the current block.
func (s *state) newValue3(op ssa.Op, t ssa.Type, arg0, arg1, arg2 *ssa.Value) *ssa.Value {
	return s.curBlock.NewValue3(s.peekLine(), op, t, arg0, arg1, arg2)
}

// newValue3I adds a new value with three arguments and an auxint value to the current block.
func (s *state) newValue3I(op ssa.Op, t ssa.Type, aux int64, arg0, arg1, arg2 *ssa.Value) *ssa.Value {
	return s.curBlock.NewValue3I(s.peekLine(), op, t, aux, arg0, arg1, arg2)
}

// entryNewValue0 adds a new value with no arguments to the entry block.
func (s *state) entryNewValue0(op ssa.Op, t ssa.Type) *ssa.Value {
	return s.f.Entry.NewValue0(s.peekLine(), op, t)
}

// entryNewValue0A adds a new value with no arguments and an aux value to the entry block.
func (s *state) entryNewValue0A(op ssa.Op, t ssa.Type, aux interface{}) *ssa.Value {
	return s.f.Entry.NewValue0A(s.peekLine(), op, t, aux)
}

// entryNewValue0I adds a new value with no arguments and an auxint value to the entry block.
func (s *state) entryNewValue0I(op ssa.Op, t ssa.Type, auxint int64) *ssa.Value {
	return s.f.Entry.NewValue0I(s.peekLine(), op, t, auxint)
}

// entryNewValue1 adds a new value with one argument to the entry block.
func (s *state) entryNewValue1(op ssa.Op, t ssa.Type, arg *ssa.Value) *ssa.Value {
	return s.f.Entry.NewValue1(s.peekLine(), op, t, arg)
}

// entryNewValue1 adds a new value with one argument and an auxint value to the entry block.
func (s *state) entryNewValue1I(op ssa.Op, t ssa.Type, auxint int64, arg *ssa.Value) *ssa.Value {
	return s.f.Entry.NewValue1I(s.peekLine(), op, t, auxint, arg)
}

// entryNewValue1A adds a new value with one argument and an aux value to the entry block.
func (s *state) entryNewValue1A(op ssa.Op, t ssa.Type, aux interface{}, arg *ssa.Value) *ssa.Value {
	return s.f.Entry.NewValue1A(s.peekLine(), op, t, aux, arg)
}

// entryNewValue2 adds a new value with two arguments to the entry block.
func (s *state) entryNewValue2(op ssa.Op, t ssa.Type, arg0, arg1 *ssa.Value) *ssa.Value {
	return s.f.Entry.NewValue2(s.peekLine(), op, t, arg0, arg1)
}

// const* routines add a new const value to the entry block.
func (s *state) constSlice(t ssa.Type) *ssa.Value       { return s.f.ConstSlice(s.peekLine(), t) }
func (s *state) constInterface(t ssa.Type) *ssa.Value   { return s.f.ConstInterface(s.peekLine(), t) }
func (s *state) constNil(t ssa.Type) *ssa.Value         { return s.f.ConstNil(s.peekLine(), t) }
func (s *state) constEmptyString(t ssa.Type) *ssa.Value { return s.f.ConstEmptyString(s.peekLine(), t) }
func (s *state) constBool(c bool) *ssa.Value {
	return s.f.ConstBool(s.peekLine(), Types[TBOOL], c)
}
func (s *state) constInt8(t ssa.Type, c int8) *ssa.Value {
	return s.f.ConstInt8(s.peekLine(), t, c)
}
func (s *state) constInt16(t ssa.Type, c int16) *ssa.Value {
	return s.f.ConstInt16(s.peekLine(), t, c)
}
func (s *state) constInt32(t ssa.Type, c int32) *ssa.Value {
	return s.f.ConstInt32(s.peekLine(), t, c)
}
func (s *state) constInt64(t ssa.Type, c int64) *ssa.Value {
	return s.f.ConstInt64(s.peekLine(), t, c)
}
func (s *state) constFloat32(t ssa.Type, c float64) *ssa.Value {
	return s.f.ConstFloat32(s.peekLine(), t, c)
}
func (s *state) constFloat64(t ssa.Type, c float64) *ssa.Value {
	return s.f.ConstFloat64(s.peekLine(), t, c)
}
func (s *state) constInt(t ssa.Type, c int64) *ssa.Value {
	if s.config.IntSize == 8 {
		return s.constInt64(t, c)
	}
	if int64(int32(c)) != c {
		s.Fatalf("integer constant too big %d", c)
	}
	return s.constInt32(t, int32(c))
}

func (s *state) stmts(a Nodes) {
	for _, x := range a.Slice() {
		s.stmt(x)
	}
}

// ssaStmtList converts the statement n to SSA and adds it to s.
func (s *state) stmtList(l Nodes) {
	for _, n := range l.Slice() {
		s.stmt(n)
	}
}

// ssaStmt converts the statement n to SSA and adds it to s.
func (s *state) stmt(n *Node) {
	s.pushLine(n.Lineno)
	defer s.popLine()

	// If s.curBlock is nil, then we're about to generate dead code.
	// We can't just short-circuit here, though,
	// because we check labels and gotos as part of SSA generation.
	// Provide a block for the dead code so that we don't have
	// to add special cases everywhere else.
	if s.curBlock == nil {
		dead := s.f.NewBlock(ssa.BlockPlain)
		s.startBlock(dead)
	}

	s.stmtList(n.Ninit)
	switch n.Op {

	case OBLOCK:
		s.stmtList(n.List)

	// No-ops
	case OEMPTY, ODCLCONST, ODCLTYPE, OFALL:

	// Expression statements
	case OCALLFUNC, OCALLMETH, OCALLINTER:
		s.call(n, callNormal)
		if n.Op == OCALLFUNC && n.Left.Op == ONAME && n.Left.Class == PFUNC &&
			(compiling_runtime && n.Left.Sym.Name == "throw" ||
				n.Left.Sym.Pkg == Runtimepkg && (n.Left.Sym.Name == "gopanic" || n.Left.Sym.Name == "selectgo" || n.Left.Sym.Name == "block")) {
			m := s.mem()
			b := s.endBlock()
			b.Kind = ssa.BlockExit
			b.SetControl(m)
			// TODO: never rewrite OPANIC to OCALLFUNC in the
			// first place. Need to wait until all backends
			// go through SSA.
		}
	case ODEFER:
		s.call(n.Left, callDefer)
	case OPROC:
		s.call(n.Left, callGo)

	case OAS2DOTTYPE:
		res, resok := s.dottype(n.Rlist.First(), true)
		s.assign(n.List.First(), res, needwritebarrier(n.List.First(), n.Rlist.First()), false, n.Lineno, 0, false)
		s.assign(n.List.Second(), resok, false, false, n.Lineno, 0, false)
		return

	case ODCL:
		if n.Left.Class == PAUTOHEAP {
			Fatalf("DCL %v", n)
		}

	case OLABEL:
		sym := n.Left.Sym

		if isblanksym(sym) {
			// Empty identifier is valid but useless.
			// See issues 11589, 11593.
			return
		}

		lab := s.label(sym)

		// Associate label with its control flow node, if any
		if ctl := n.Name.Defn; ctl != nil {
			switch ctl.Op {
			case OFOR, OSWITCH, OSELECT:
				s.labeledNodes[ctl] = lab
			}
		}

		if !lab.defined() {
			lab.defNode = n
		} else {
			s.Error("label %v already defined at %v", sym, linestr(lab.defNode.Lineno))
			lab.reported = true
		}
		// The label might already have a target block via a goto.
		if lab.target == nil {
			lab.target = s.f.NewBlock(ssa.BlockPlain)
		}

		// go to that label (we pretend "label:" is preceded by "goto label")
		b := s.endBlock()
		b.AddEdgeTo(lab.target)
		s.startBlock(lab.target)

	case OGOTO:
		sym := n.Left.Sym

		lab := s.label(sym)
		if lab.target == nil {
			lab.target = s.f.NewBlock(ssa.BlockPlain)
		}
		if !lab.used() {
			lab.useNode = n
		}

		if lab.defined() {
			s.checkgoto(n, lab.defNode)
		} else {
			s.fwdGotos = append(s.fwdGotos, n)
		}

		b := s.endBlock()
		b.AddEdgeTo(lab.target)

	case OAS, OASWB:
		// Check whether we can generate static data rather than code.
		// If so, ignore n and defer data generation until codegen.
		// Failure to do this causes writes to readonly symbols.
		if gen_as_init(n, true) {
			var data []*Node
			if s.f.StaticData != nil {
				data = s.f.StaticData.([]*Node)
			}
			s.f.StaticData = append(data, n)
			return
		}

		if n.Left == n.Right && n.Left.Op == ONAME {
			// An x=x assignment. No point in doing anything
			// here. In addition, skipping this assignment
			// prevents generating:
			//   VARDEF x
			//   COPY x -> x
			// which is bad because x is incorrectly considered
			// dead before the vardef. See issue #14904.
			return
		}

		var t *Type
		if n.Right != nil {
			t = n.Right.Type
		} else {
			t = n.Left.Type
		}

		// Evaluate RHS.
		rhs := n.Right
		if rhs != nil {
			switch rhs.Op {
			case OSTRUCTLIT, OARRAYLIT:
				// All literals with nonzero fields have already been
				// rewritten during walk. Any that remain are just T{}
				// or equivalents. Use the zero value.
				if !iszero(rhs) {
					Fatalf("literal with nonzero value in SSA: %v", rhs)
				}
				rhs = nil
			case OAPPEND:
				// If we're writing the result of an append back to the same slice,
				// handle it specially to avoid write barriers on the fast (non-growth) path.
				// If the slice can be SSA'd, it'll be on the stack,
				// so there will be no write barriers,
				// so there's no need to attempt to prevent them.
				if samesafeexpr(n.Left, rhs.List.First()) && !s.canSSA(n.Left) {
					s.append(rhs, true)
					return
				}
			}
		}
		var r *ssa.Value
		var isVolatile bool
		needwb := n.Op == OASWB && rhs != nil
		deref := !canSSAType(t)
		if deref {
			if rhs == nil {
				r = nil // Signal assign to use OpZero.
			} else {
				r, isVolatile = s.addr(rhs, false)
			}
		} else {
			if rhs == nil {
				r = s.zeroVal(t)
			} else {
				r = s.expr(rhs)
			}
		}
		if rhs != nil && rhs.Op == OAPPEND {
			// The frontend gets rid of the write barrier to enable the special OAPPEND
			// handling above, but since this is not a special case, we need it.
			// TODO: just add a ptr graying to the end of growslice?
			// TODO: check whether we need to provide special handling and a write barrier
			// for ODOTTYPE and ORECV also.
			// They get similar wb-removal treatment in walk.go:OAS.
			needwb = true
		}

		var skip skipMask
		if rhs != nil && (rhs.Op == OSLICE || rhs.Op == OSLICE3 || rhs.Op == OSLICESTR) && samesafeexpr(rhs.Left, n.Left) {
			// We're assigning a slicing operation back to its source.
			// Don't write back fields we aren't changing. See issue #14855.
			i, j, k := rhs.SliceBounds()
			if i != nil && (i.Op == OLITERAL && i.Val().Ctype() == CTINT && i.Int64() == 0) {
				// [0:...] is the same as [:...]
				i = nil
			}
			// TODO: detect defaults for len/cap also.
			// Currently doesn't really work because (*p)[:len(*p)] appears here as:
			//    tmp = len(*p)
			//    (*p)[:tmp]
			//if j != nil && (j.Op == OLEN && samesafeexpr(j.Left, n.Left)) {
			//      j = nil
			//}
			//if k != nil && (k.Op == OCAP && samesafeexpr(k.Left, n.Left)) {
			//      k = nil
			//}
			if i == nil {
				skip |= skipPtr
				if j == nil {
					skip |= skipLen
				}
				if k == nil {
					skip |= skipCap
				}
			}
		}

		s.assign(n.Left, r, needwb, deref, n.Lineno, skip, isVolatile)

	case OIF:
		bThen := s.f.NewBlock(ssa.BlockPlain)
		bEnd := s.f.NewBlock(ssa.BlockPlain)
		var bElse *ssa.Block
		if n.Rlist.Len() != 0 {
			bElse = s.f.NewBlock(ssa.BlockPlain)
			s.condBranch(n.Left, bThen, bElse, n.Likely)
		} else {
			s.condBranch(n.Left, bThen, bEnd, n.Likely)
		}

		s.startBlock(bThen)
		s.stmts(n.Nbody)
		if b := s.endBlock(); b != nil {
			b.AddEdgeTo(bEnd)
		}

		if n.Rlist.Len() != 0 {
			s.startBlock(bElse)
			s.stmtList(n.Rlist)
			if b := s.endBlock(); b != nil {
				b.AddEdgeTo(bEnd)
			}
		}
		s.startBlock(bEnd)

	case ORETURN:
		s.stmtList(n.List)
		s.exit()
	case ORETJMP:
		s.stmtList(n.List)
		b := s.exit()
		b.Kind = ssa.BlockRetJmp // override BlockRet
		b.Aux = n.Left.Sym

	case OCONTINUE, OBREAK:
		var op string
		var to *ssa.Block
		switch n.Op {
		case OCONTINUE:
			op = "continue"
			to = s.continueTo
		case OBREAK:
			op = "break"
			to = s.breakTo
		}
		if n.Left == nil {
			// plain break/continue
			if to == nil {
				s.Error("%s is not in a loop", op)
				return
			}
			// nothing to do; "to" is already the correct target
		} else {
			// labeled break/continue; look up the target
			sym := n.Left.Sym
			lab := s.label(sym)
			if !lab.used() {
				lab.useNode = n.Left
			}
			if !lab.defined() {
				s.Error("%s label not defined: %v", op, sym)
				lab.reported = true
				return
			}
			switch n.Op {
			case OCONTINUE:
				to = lab.continueTarget
			case OBREAK:
				to = lab.breakTarget
			}
			if to == nil {
				// Valid label but not usable with a break/continue here, e.g.:
				// for {
				// 	continue abc
				// }
				// abc:
				// for {}
				s.Error("invalid %s label %v", op, sym)
				lab.reported = true
				return
			}
		}

		b := s.endBlock()
		b.AddEdgeTo(to)

	case OFOR:
		// OFOR: for Ninit; Left; Right { Nbody }
		bCond := s.f.NewBlock(ssa.BlockPlain)
		bBody := s.f.NewBlock(ssa.BlockPlain)
		bIncr := s.f.NewBlock(ssa.BlockPlain)
		bEnd := s.f.NewBlock(ssa.BlockPlain)

		// first, jump to condition test
		b := s.endBlock()
		b.AddEdgeTo(bCond)

		// generate code to test condition
		s.startBlock(bCond)
		if n.Left != nil {
			s.condBranch(n.Left, bBody, bEnd, 1)
		} else {
			b := s.endBlock()
			b.Kind = ssa.BlockPlain
			b.AddEdgeTo(bBody)
		}

		// set up for continue/break in body
		prevContinue := s.continueTo
		prevBreak := s.breakTo
		s.continueTo = bIncr
		s.breakTo = bEnd
		lab := s.labeledNodes[n]
		if lab != nil {
			// labeled for loop
			lab.continueTarget = bIncr
			lab.breakTarget = bEnd
		}

		// generate body
		s.startBlock(bBody)
		s.stmts(n.Nbody)

		// tear down continue/break
		s.continueTo = prevContinue
		s.breakTo = prevBreak
		if lab != nil {
			lab.continueTarget = nil
			lab.breakTarget = nil
		}

		// done with body, goto incr
		if b := s.endBlock(); b != nil {
			b.AddEdgeTo(bIncr)
		}

		// generate incr
		s.startBlock(bIncr)
		if n.Right != nil {
			s.stmt(n.Right)
		}
		if b := s.endBlock(); b != nil {
			b.AddEdgeTo(bCond)
		}
		s.startBlock(bEnd)

	case OSWITCH, OSELECT:
		// These have been mostly rewritten by the front end into their Nbody fields.
		// Our main task is to correctly hook up any break statements.
		bEnd := s.f.NewBlock(ssa.BlockPlain)

		prevBreak := s.breakTo
		s.breakTo = bEnd
		lab := s.labeledNodes[n]
		if lab != nil {
			// labeled
			lab.breakTarget = bEnd
		}

		// generate body code
		s.stmts(n.Nbody)

		s.breakTo = prevBreak
		if lab != nil {
			lab.breakTarget = nil
		}

		// OSWITCH never falls through (s.curBlock == nil here).
		// OSELECT does not fall through if we're calling selectgo.
		// OSELECT does fall through if we're calling selectnb{send,recv}[2].
		// In those latter cases, go to the code after the select.
		if b := s.endBlock(); b != nil {
			b.AddEdgeTo(bEnd)
		}
		s.startBlock(bEnd)

	case OVARKILL:
		// Insert a varkill op to record that a variable is no longer live.
		// We only care about liveness info at call sites, so putting the
		// varkill in the store chain is enough to keep it correctly ordered
		// with respect to call ops.
		if !s.canSSA(n.Left) {
			s.vars[&memVar] = s.newValue1A(ssa.OpVarKill, ssa.TypeMem, n.Left, s.mem())
		}

	case OVARLIVE:
		// Insert a varlive op to record that a variable is still live.
		if !n.Left.Addrtaken {
			s.Fatalf("VARLIVE variable %s must have Addrtaken set", n.Left)
		}
		s.vars[&memVar] = s.newValue1A(ssa.OpVarLive, ssa.TypeMem, n.Left, s.mem())

	case OCHECKNIL:
		p := s.expr(n.Left)
		s.nilCheck(p)

	default:
		s.Unimplementedf("unhandled stmt %s", n.Op)
	}
}

// exit processes any code that needs to be generated just before returning.
// It returns a BlockRet block that ends the control flow. Its control value
// will be set to the final memory state.
func (s *state) exit() *ssa.Block {
	if hasdefer {
		s.rtcall(Deferreturn, true, nil)
	}

	// Run exit code. Typically, this code copies heap-allocated PPARAMOUT
	// variables back to the stack.
	s.stmts(s.exitCode)

	// Store SSAable PPARAMOUT variables back to stack locations.
	for _, n := range s.returns {
		addr := s.decladdrs[n]
		val := s.variable(n, n.Type)
		s.vars[&memVar] = s.newValue1A(ssa.OpVarDef, ssa.TypeMem, n, s.mem())
		s.vars[&memVar] = s.newValue3I(ssa.OpStore, ssa.TypeMem, n.Type.Size(), addr, val, s.mem())
		// TODO: if val is ever spilled, we'd like to use the
		// PPARAMOUT slot for spilling it. That won't happen
		// currently.
	}

	// Keep input pointer args live until the return. This is a bandaid
	// fix for 1.7 for what will become in 1.8 explicit runtime.KeepAlive calls.
	// For <= 1.7 we guarantee that pointer input arguments live to the end of
	// the function to prevent premature (from the user's point of view)
	// execution of finalizers. See issue 15277.
	// TODO: remove for 1.8?
	for _, n := range s.ptrargs {
		s.vars[&memVar] = s.newValue2(ssa.OpKeepAlive, ssa.TypeMem, s.variable(n, n.Type), s.mem())
	}

	// Do actual return.
	m := s.mem()
	b := s.endBlock()
	b.Kind = ssa.BlockRet
	b.SetControl(m)
	return b
}

type opAndType struct {
	op    Op
	etype EType
}

var opToSSA = map[opAndType]ssa.Op{
	opAndType{OADD, TINT8}:    ssa.OpAdd8,
	opAndType{OADD, TUINT8}:   ssa.OpAdd8,
	opAndType{OADD, TINT16}:   ssa.OpAdd16,
	opAndType{OADD, TUINT16}:  ssa.OpAdd16,
	opAndType{OADD, TINT32}:   ssa.OpAdd32,
	opAndType{OADD, TUINT32}:  ssa.OpAdd32,
	opAndType{OADD, TPTR32}:   ssa.OpAdd32,
	opAndType{OADD, TINT64}:   ssa.OpAdd64,
	opAndType{OADD, TUINT64}:  ssa.OpAdd64,
	opAndType{OADD, TPTR64}:   ssa.OpAdd64,
	opAndType{OADD, TFLOAT32}: ssa.OpAdd32F,
	opAndType{OADD, TFLOAT64}: ssa.OpAdd64F,

	opAndType{OSUB, TINT8}:    ssa.OpSub8,
	opAndType{OSUB, TUINT8}:   ssa.OpSub8,
	opAndType{OSUB, TINT16}:   ssa.OpSub16,
	opAndType{OSUB, TUINT16}:  ssa.OpSub16,
	opAndType{OSUB, TINT32}:   ssa.OpSub32,
	opAndType{OSUB, TUINT32}:  ssa.OpSub32,
	opAndType{OSUB, TINT64}:   ssa.OpSub64,
	opAndType{OSUB, TUINT64}:  ssa.OpSub64,
	opAndType{OSUB, TFLOAT32}: ssa.OpSub32F,
	opAndType{OSUB, TFLOAT64}: ssa.OpSub64F,

	opAndType{ONOT, TBOOL}: ssa.OpNot,

	opAndType{OMINUS, TINT8}:    ssa.OpNeg8,
	opAndType{OMINUS, TUINT8}:   ssa.OpNeg8,
	opAndType{OMINUS, TINT16}:   ssa.OpNeg16,
	opAndType{OMINUS, TUINT16}:  ssa.OpNeg16,
	opAndType{OMINUS, TINT32}:   ssa.OpNeg32,
	opAndType{OMINUS, TUINT32}:  ssa.OpNeg32,
	opAndType{OMINUS, TINT64}:   ssa.OpNeg64,
	opAndType{OMINUS, TUINT64}:  ssa.OpNeg64,
	opAndType{OMINUS, TFLOAT32}: ssa.OpNeg32F,
	opAndType{OMINUS, TFLOAT64}: ssa.OpNeg64F,

	opAndType{OCOM, TINT8}:   ssa.OpCom8,
	opAndType{OCOM, TUINT8}:  ssa.OpCom8,
	opAndType{OCOM, TINT16}:  ssa.OpCom16,
	opAndType{OCOM, TUINT16}: ssa.OpCom16,
	opAndType{OCOM, TINT32}:  ssa.OpCom32,
	opAndType{OCOM, TUINT32}: ssa.OpCom32,
	opAndType{OCOM, TINT64}:  ssa.OpCom64,
	opAndType{OCOM, TUINT64}: ssa.OpCom64,

	opAndType{OIMAG, TCOMPLEX64}:  ssa.OpComplexImag,
	opAndType{OIMAG, TCOMPLEX128}: ssa.OpComplexImag,
	opAndType{OREAL, TCOMPLEX64}:  ssa.OpComplexReal,
	opAndType{OREAL, TCOMPLEX128}: ssa.OpComplexReal,

	opAndType{OMUL, TINT8}:    ssa.OpMul8,
	opAndType{OMUL, TUINT8}:   ssa.OpMul8,
	opAndType{OMUL, TINT16}:   ssa.OpMul16,
	opAndType{OMUL, TUINT16}:  ssa.OpMul16,
	opAndType{OMUL, TINT32}:   ssa.OpMul32,
	opAndType{OMUL, TUINT32}:  ssa.OpMul32,
	opAndType{OMUL, TINT64}:   ssa.OpMul64,
	opAndType{OMUL, TUINT64}:  ssa.OpMul64,
	opAndType{OMUL, TFLOAT32}: ssa.OpMul32F,
	opAndType{OMUL, TFLOAT64}: ssa.OpMul64F,

	opAndType{ODIV, TFLOAT32}: ssa.OpDiv32F,
	opAndType{ODIV, TFLOAT64}: ssa.OpDiv64F,

	opAndType{OHMUL, TINT8}:   ssa.OpHmul8,
	opAndType{OHMUL, TUINT8}:  ssa.OpHmul8u,
	opAndType{OHMUL, TINT16}:  ssa.OpHmul16,
	opAndType{OHMUL, TUINT16}: ssa.OpHmul16u,
	opAndType{OHMUL, TINT32}:  ssa.OpHmul32,
	opAndType{OHMUL, TUINT32}: ssa.OpHmul32u,

	opAndType{ODIV, TINT8}:   ssa.OpDiv8,
	opAndType{ODIV, TUINT8}:  ssa.OpDiv8u,
	opAndType{ODIV, TINT16}:  ssa.OpDiv16,
	opAndType{ODIV, TUINT16}: ssa.OpDiv16u,
	opAndType{ODIV, TINT32}:  ssa.OpDiv32,
	opAndType{ODIV, TUINT32}: ssa.OpDiv32u,
	opAndType{ODIV, TINT64}:  ssa.OpDiv64,
	opAndType{ODIV, TUINT64}: ssa.OpDiv64u,

	opAndType{OMOD, TINT8}:   ssa.OpMod8,
	opAndType{OMOD, TUINT8}:  ssa.OpMod8u,
	opAndType{OMOD, TINT16}:  ssa.OpMod16,
	opAndType{OMOD, TUINT16}: ssa.OpMod16u,
	opAndType{OMOD, TINT32}:  ssa.OpMod32,
	opAndType{OMOD, TUINT32}: ssa.OpMod32u,
	opAndType{OMOD, TINT64}:  ssa.OpMod64,
	opAndType{OMOD, TUINT64}: ssa.OpMod64u,

	opAndType{OAND, TINT8}:   ssa.OpAnd8,
	opAndType{OAND, TUINT8}:  ssa.OpAnd8,
	opAndType{OAND, TINT16}:  ssa.OpAnd16,
	opAndType{OAND, TUINT16}: ssa.OpAnd16,
	opAndType{OAND, TINT32}:  ssa.OpAnd32,
	opAndType{OAND, TUINT32}: ssa.OpAnd32,
	opAndType{OAND, TINT64}:  ssa.OpAnd64,
	opAndType{OAND, TUINT64}: ssa.OpAnd64,

	opAndType{OOR, TINT8}:   ssa.OpOr8,
	opAndType{OOR, TUINT8}:  ssa.OpOr8,
	opAndType{OOR, TINT16}:  ssa.OpOr16,
	opAndType{OOR, TUINT16}: ssa.OpOr16,
	opAndType{OOR, TINT32}:  ssa.OpOr32,
	opAndType{OOR, TUINT32}: ssa.OpOr32,
	opAndType{OOR, TINT64}:  ssa.OpOr64,
	opAndType{OOR, TUINT64}: ssa.OpOr64,

	opAndType{OXOR, TINT8}:   ssa.OpXor8,
	opAndType{OXOR, TUINT8}:  ssa.OpXor8,
	opAndType{OXOR, TINT16}:  ssa.OpXor16,
	opAndType{OXOR, TUINT16}: ssa.OpXor16,
	opAndType{OXOR, TINT32}:  ssa.OpXor32,
	opAndType{OXOR, TUINT32}: ssa.OpXor32,
	opAndType{OXOR, TINT64}:  ssa.OpXor64,
	opAndType{OXOR, TUINT64}: ssa.OpXor64,

	opAndType{OEQ, TBOOL}:      ssa.OpEqB,
	opAndType{OEQ, TINT8}:      ssa.OpEq8,
	opAndType{OEQ, TUINT8}:     ssa.OpEq8,
	opAndType{OEQ, TINT16}:     ssa.OpEq16,
	opAndType{OEQ, TUINT16}:    ssa.OpEq16,
	opAndType{OEQ, TINT32}:     ssa.OpEq32,
	opAndType{OEQ, TUINT32}:    ssa.OpEq32,
	opAndType{OEQ, TINT64}:     ssa.OpEq64,
	opAndType{OEQ, TUINT64}:    ssa.OpEq64,
	opAndType{OEQ, TINTER}:     ssa.OpEqInter,
	opAndType{OEQ, TSLICE}:     ssa.OpEqSlice,
	opAndType{OEQ, TFUNC}:      ssa.OpEqPtr,
	opAndType{OEQ, TMAP}:       ssa.OpEqPtr,
	opAndType{OEQ, TCHAN}:      ssa.OpEqPtr,
	opAndType{OEQ, TPTR64}:     ssa.OpEqPtr,
	opAndType{OEQ, TUINTPTR}:   ssa.OpEqPtr,
	opAndType{OEQ, TUNSAFEPTR}: ssa.OpEqPtr,
	opAndType{OEQ, TFLOAT64}:   ssa.OpEq64F,
	opAndType{OEQ, TFLOAT32}:   ssa.OpEq32F,

	opAndType{ONE, TBOOL}:      ssa.OpNeqB,
	opAndType{ONE, TINT8}:      ssa.OpNeq8,
	opAndType{ONE, TUINT8}:     ssa.OpNeq8,
	opAndType{ONE, TINT16}:     ssa.OpNeq16,
	opAndType{ONE, TUINT16}:    ssa.OpNeq16,
	opAndType{ONE, TINT32}:     ssa.OpNeq32,
	opAndType{ONE, TUINT32}:    ssa.OpNeq32,
	opAndType{ONE, TINT64}:     ssa.OpNeq64,
	opAndType{ONE, TUINT64}:    ssa.OpNeq64,
	opAndType{ONE, TINTER}:     ssa.OpNeqInter,
	opAndType{ONE, TSLICE}:     ssa.OpNeqSlice,
	opAndType{ONE, TFUNC}:      ssa.OpNeqPtr,
	opAndType{ONE, TMAP}:       ssa.OpNeqPtr,
	opAndType{ONE, TCHAN}:      ssa.OpNeqPtr,
	opAndType{ONE, TPTR64}:     ssa.OpNeqPtr,
	opAndType{ONE, TUINTPTR}:   ssa.OpNeqPtr,
	opAndType{ONE, TUNSAFEPTR}: ssa.OpNeqPtr,
	opAndType{ONE, TFLOAT64}:   ssa.OpNeq64F,
	opAndType{ONE, TFLOAT32}:   ssa.OpNeq32F,

	opAndType{OLT, TINT8}:    ssa.OpLess8,
	opAndType{OLT, TUINT8}:   ssa.OpLess8U,
	opAndType{OLT, TINT16}:   ssa.OpLess16,
	opAndType{OLT, TUINT16}:  ssa.OpLess16U,
	opAndType{OLT, TINT32}:   ssa.OpLess32,
	opAndType{OLT, TUINT32}:  ssa.OpLess32U,
	opAndType{OLT, TINT64}:   ssa.OpLess64,
	opAndType{OLT, TUINT64}:  ssa.OpLess64U,
	opAndType{OLT, TFLOAT64}: ssa.OpLess64F,
	opAndType{OLT, TFLOAT32}: ssa.OpLess32F,

	opAndType{OGT, TINT8}:    ssa.OpGreater8,
	opAndType{OGT, TUINT8}:   ssa.OpGreater8U,
	opAndType{OGT, TINT16}:   ssa.OpGreater16,
	opAndType{OGT, TUINT16}:  ssa.OpGreater16U,
	opAndType{OGT, TINT32}:   ssa.OpGreater32,
	opAndType{OGT, TUINT32}:  ssa.OpGreater32U,
	opAndType{OGT, TINT64}:   ssa.OpGreater64,
	opAndType{OGT, TUINT64}:  ssa.OpGreater64U,
	opAndType{OGT, TFLOAT64}: ssa.OpGreater64F,
	opAndType{OGT, TFLOAT32}: ssa.OpGreater32F,

	opAndType{OLE, TINT8}:    ssa.OpLeq8,
	opAndType{OLE, TUINT8}:   ssa.OpLeq8U,
	opAndType{OLE, TINT16}:   ssa.OpLeq16,
	opAndType{OLE, TUINT16}:  ssa.OpLeq16U,
	opAndType{OLE, TINT32}:   ssa.OpLeq32,
	opAndType{OLE, TUINT32}:  ssa.OpLeq32U,
	opAndType{OLE, TINT64}:   ssa.OpLeq64,
	opAndType{OLE, TUINT64}:  ssa.OpLeq64U,
	opAndType{OLE, TFLOAT64}: ssa.OpLeq64F,
	opAndType{OLE, TFLOAT32}: ssa.OpLeq32F,

	opAndType{OGE, TINT8}:    ssa.OpGeq8,
	opAndType{OGE, TUINT8}:   ssa.OpGeq8U,
	opAndType{OGE, TINT16}:   ssa.OpGeq16,
	opAndType{OGE, TUINT16}:  ssa.OpGeq16U,
	opAndType{OGE, TINT32}:   ssa.OpGeq32,
	opAndType{OGE, TUINT32}:  ssa.OpGeq32U,
	opAndType{OGE, TINT64}:   ssa.OpGeq64,
	opAndType{OGE, TUINT64}:  ssa.OpGeq64U,
	opAndType{OGE, TFLOAT64}: ssa.OpGeq64F,
	opAndType{OGE, TFLOAT32}: ssa.OpGeq32F,

	opAndType{OLROT, TUINT8}:  ssa.OpLrot8,
	opAndType{OLROT, TUINT16}: ssa.OpLrot16,
	opAndType{OLROT, TUINT32}: ssa.OpLrot32,
	opAndType{OLROT, TUINT64}: ssa.OpLrot64,

	opAndType{OSQRT, TFLOAT64}: ssa.OpSqrt,
}

func (s *state) concreteEtype(t *Type) EType {
	e := t.Etype
	switch e {
	default:
		return e
	case TINT:
		if s.config.IntSize == 8 {
			return TINT64
		}
		return TINT32
	case TUINT:
		if s.config.IntSize == 8 {
			return TUINT64
		}
		return TUINT32
	case TUINTPTR:
		if s.config.PtrSize == 8 {
			return TUINT64
		}
		return TUINT32
	}
}

func (s *state) ssaOp(op Op, t *Type) ssa.Op {
	etype := s.concreteEtype(t)
	x, ok := opToSSA[opAndType{op, etype}]
	if !ok {
		s.Unimplementedf("unhandled binary op %s %s", op, etype)
	}
	return x
}

func floatForComplex(t *Type) *Type {
	if t.Size() == 8 {
		return Types[TFLOAT32]
	} else {
		return Types[TFLOAT64]
	}
}

type opAndTwoTypes struct {
	op     Op
	etype1 EType
	etype2 EType
}

type twoTypes struct {
	etype1 EType
	etype2 EType
}

type twoOpsAndType struct {
	op1              ssa.Op
	op2              ssa.Op
	intermediateType EType
}

var fpConvOpToSSA = map[twoTypes]twoOpsAndType{

	twoTypes{TINT8, TFLOAT32}:  twoOpsAndType{ssa.OpSignExt8to32, ssa.OpCvt32to32F, TINT32},
	twoTypes{TINT16, TFLOAT32}: twoOpsAndType{ssa.OpSignExt16to32, ssa.OpCvt32to32F, TINT32},
	twoTypes{TINT32, TFLOAT32}: twoOpsAndType{ssa.OpCopy, ssa.OpCvt32to32F, TINT32},
	twoTypes{TINT64, TFLOAT32}: twoOpsAndType{ssa.OpCopy, ssa.OpCvt64to32F, TINT64},

	twoTypes{TINT8, TFLOAT64}:  twoOpsAndType{ssa.OpSignExt8to32, ssa.OpCvt32to64F, TINT32},
	twoTypes{TINT16, TFLOAT64}: twoOpsAndType{ssa.OpSignExt16to32, ssa.OpCvt32to64F, TINT32},
	twoTypes{TINT32, TFLOAT64}: twoOpsAndType{ssa.OpCopy, ssa.OpCvt32to64F, TINT32},
	twoTypes{TINT64, TFLOAT64}: twoOpsAndType{ssa.OpCopy, ssa.OpCvt64to64F, TINT64},

	twoTypes{TFLOAT32, TINT8}:  twoOpsAndType{ssa.OpCvt32Fto32, ssa.OpTrunc32to8, TINT32},
	twoTypes{TFLOAT32, TINT16}: twoOpsAndType{ssa.OpCvt32Fto32, ssa.OpTrunc32to16, TINT32},
	twoTypes{TFLOAT32, TINT32}: twoOpsAndType{ssa.OpCvt32Fto32, ssa.OpCopy, TINT32},
	twoTypes{TFLOAT32, TINT64}: twoOpsAndType{ssa.OpCvt32Fto64, ssa.OpCopy, TINT64},

	twoTypes{TFLOAT64, TINT8}:  twoOpsAndType{ssa.OpCvt64Fto32, ssa.OpTrunc32to8, TINT32},
	twoTypes{TFLOAT64, TINT16}: twoOpsAndType{ssa.OpCvt64Fto32, ssa.OpTrunc32to16, TINT32},
	twoTypes{TFLOAT64, TINT32}: twoOpsAndType{ssa.OpCvt64Fto32, ssa.OpCopy, TINT32},
	twoTypes{TFLOAT64, TINT64}: twoOpsAndType{ssa.OpCvt64Fto64, ssa.OpCopy, TINT64},
	// unsigned
	twoTypes{TUINT8, TFLOAT32}:  twoOpsAndType{ssa.OpZeroExt8to32, ssa.OpCvt32to32F, TINT32},
	twoTypes{TUINT16, TFLOAT32}: twoOpsAndType{ssa.OpZeroExt16to32, ssa.OpCvt32to32F, TINT32},
	twoTypes{TUINT32, TFLOAT32}: twoOpsAndType{ssa.OpZeroExt32to64, ssa.OpCvt64to32F, TINT64}, // go wide to dodge unsigned
	twoTypes{TUINT64, TFLOAT32}: twoOpsAndType{ssa.OpCopy, ssa.OpInvalid, TUINT64},            // Cvt64Uto32F, branchy code expansion instead

	twoTypes{TUINT8, TFLOAT64}:  twoOpsAndType{ssa.OpZeroExt8to32, ssa.OpCvt32to64F, TINT32},
	twoTypes{TUINT16, TFLOAT64}: twoOpsAndType{ssa.OpZeroExt16to32, ssa.OpCvt32to64F, TINT32},
	twoTypes{TUINT32, TFLOAT64}: twoOpsAndType{ssa.OpZeroExt32to64, ssa.OpCvt64to64F, TINT64}, // go wide to dodge unsigned
	twoTypes{TUINT64, TFLOAT64}: twoOpsAndType{ssa.OpCopy, ssa.OpInvalid, TUINT64},            // Cvt64Uto64F, branchy code expansion instead

	twoTypes{TFLOAT32, TUINT8}:  twoOpsAndType{ssa.OpCvt32Fto32, ssa.OpTrunc32to8, TINT32},
	twoTypes{TFLOAT32, TUINT16}: twoOpsAndType{ssa.OpCvt32Fto32, ssa.OpTrunc32to16, TINT32},
	twoTypes{TFLOAT32, TUINT32}: twoOpsAndType{ssa.OpCvt32Fto64, ssa.OpTrunc64to32, TINT64}, // go wide to dodge unsigned
	twoTypes{TFLOAT32, TUINT64}: twoOpsAndType{ssa.OpInvalid, ssa.OpCopy, TUINT64},          // Cvt32Fto64U, branchy code expansion instead

	twoTypes{TFLOAT64, TUINT8}:  twoOpsAndType{ssa.OpCvt64Fto32, ssa.OpTrunc32to8, TINT32},
	twoTypes{TFLOAT64, TUINT16}: twoOpsAndType{ssa.OpCvt64Fto32, ssa.OpTrunc32to16, TINT32},
	twoTypes{TFLOAT64, TUINT32}: twoOpsAndType{ssa.OpCvt64Fto64, ssa.OpTrunc64to32, TINT64}, // go wide to dodge unsigned
	twoTypes{TFLOAT64, TUINT64}: twoOpsAndType{ssa.OpInvalid, ssa.OpCopy, TUINT64},          // Cvt64Fto64U, branchy code expansion instead

	// float
	twoTypes{TFLOAT64, TFLOAT32}: twoOpsAndType{ssa.OpCvt64Fto32F, ssa.OpCopy, TFLOAT32},
	twoTypes{TFLOAT64, TFLOAT64}: twoOpsAndType{ssa.OpCopy, ssa.OpCopy, TFLOAT64},
	twoTypes{TFLOAT32, TFLOAT32}: twoOpsAndType{ssa.OpCopy, ssa.OpCopy, TFLOAT32},
	twoTypes{TFLOAT32, TFLOAT64}: twoOpsAndType{ssa.OpCvt32Fto64F, ssa.OpCopy, TFLOAT64},
}

var shiftOpToSSA = map[opAndTwoTypes]ssa.Op{
	opAndTwoTypes{OLSH, TINT8, TUINT8}:   ssa.OpLsh8x8,
	opAndTwoTypes{OLSH, TUINT8, TUINT8}:  ssa.OpLsh8x8,
	opAndTwoTypes{OLSH, TINT8, TUINT16}:  ssa.OpLsh8x16,
	opAndTwoTypes{OLSH, TUINT8, TUINT16}: ssa.OpLsh8x16,
	opAndTwoTypes{OLSH, TINT8, TUINT32}:  ssa.OpLsh8x32,
	opAndTwoTypes{OLSH, TUINT8, TUINT32}: ssa.OpLsh8x32,
	opAndTwoTypes{OLSH, TINT8, TUINT64}:  ssa.OpLsh8x64,
	opAndTwoTypes{OLSH, TUINT8, TUINT64}: ssa.OpLsh8x64,

	opAndTwoTypes{OLSH, TINT16, TUINT8}:   ssa.OpLsh16x8,
	opAndTwoTypes{OLSH, TUINT16, TUINT8}:  ssa.OpLsh16x8,
	opAndTwoTypes{OLSH, TINT16, TUINT16}:  ssa.OpLsh16x16,
	opAndTwoTypes{OLSH, TUINT16, TUINT16}: ssa.OpLsh16x16,
	opAndTwoTypes{OLSH, TINT16, TUINT32}:  ssa.OpLsh16x32,
	opAndTwoTypes{OLSH, TUINT16, TUINT32}: ssa.OpLsh16x32,
	opAndTwoTypes{OLSH, TINT16, TUINT64}:  ssa.OpLsh16x64,
	opAndTwoTypes{OLSH, TUINT16, TUINT64}: ssa.OpLsh16x64,

	opAndTwoTypes{OLSH, TINT32, TUINT8}:   ssa.OpLsh32x8,
	opAndTwoTypes{OLSH, TUINT32, TUINT8}:  ssa.OpLsh32x8,
	opAndTwoTypes{OLSH, TINT32, TUINT16}:  ssa.OpLsh32x16,
	opAndTwoTypes{OLSH, TUINT32, TUINT16}: ssa.OpLsh32x16,
	opAndTwoTypes{OLSH, TINT32, TUINT32}:  ssa.OpLsh32x32,
	opAndTwoTypes{OLSH, TUINT32, TUINT32}: ssa.OpLsh32x32,
	opAndTwoTypes{OLSH, TINT32, TUINT64}:  ssa.OpLsh32x64,
	opAndTwoTypes{OLSH, TUINT32, TUINT64}: ssa.OpLsh32x64,

	opAndTwoTypes{OLSH, TINT64, TUINT8}:   ssa.OpLsh64x8,
	opAndTwoTypes{OLSH, TUINT64, TUINT8}:  ssa.OpLsh64x8,
	opAndTwoTypes{OLSH, TINT64, TUINT16}:  ssa.OpLsh64x16,
	opAndTwoTypes{OLSH, TUINT64, TUINT16}: ssa.OpLsh64x16,
	opAndTwoTypes{OLSH, TINT64, TUINT32}:  ssa.OpLsh64x32,
	opAndTwoTypes{OLSH, TUINT64, TUINT32}: ssa.OpLsh64x32,
	opAndTwoTypes{OLSH, TINT64, TUINT64}:  ssa.OpLsh64x64,
	opAndTwoTypes{OLSH, TUINT64, TUINT64}: ssa.OpLsh64x64,

	opAndTwoTypes{ORSH, TINT8, TUINT8}:   ssa.OpRsh8x8,
	opAndTwoTypes{ORSH, TUINT8, TUINT8}:  ssa.OpRsh8Ux8,
	opAndTwoTypes{ORSH, TINT8, TUINT16}:  ssa.OpRsh8x16,
	opAndTwoTypes{ORSH, TUINT8, TUINT16}: ssa.OpRsh8Ux16,
	opAndTwoTypes{ORSH, TINT8, TUINT32}:  ssa.OpRsh8x32,
	opAndTwoTypes{ORSH, TUINT8, TUINT32}: ssa.OpRsh8Ux32,
	opAndTwoTypes{ORSH, TINT8, TUINT64}:  ssa.OpRsh8x64,
	opAndTwoTypes{ORSH, TUINT8, TUINT64}: ssa.OpRsh8Ux64,

	opAndTwoTypes{ORSH, TINT16, TUINT8}:   ssa.OpRsh16x8,
	opAndTwoTypes{ORSH, TUINT16, TUINT8}:  ssa.OpRsh16Ux8,
	opAndTwoTypes{ORSH, TINT16, TUINT16}:  ssa.OpRsh16x16,
	opAndTwoTypes{ORSH, TUINT16, TUINT16}: ssa.OpRsh16Ux16,
	opAndTwoTypes{ORSH, TINT16, TUINT32}:  ssa.OpRsh16x32,
	opAndTwoTypes{ORSH, TUINT16, TUINT32}: ssa.OpRsh16Ux32,
	opAndTwoTypes{ORSH, TINT16, TUINT64}:  ssa.OpRsh16x64,
	opAndTwoTypes{ORSH, TUINT16, TUINT64}: ssa.OpRsh16Ux64,

	opAndTwoTypes{ORSH, TINT32, TUINT8}:   ssa.OpRsh32x8,
	opAndTwoTypes{ORSH, TUINT32, TUINT8}:  ssa.OpRsh32Ux8,
	opAndTwoTypes{ORSH, TINT32, TUINT16}:  ssa.OpRsh32x16,
	opAndTwoTypes{ORSH, TUINT32, TUINT16}: ssa.OpRsh32Ux16,
	opAndTwoTypes{ORSH, TINT32, TUINT32}:  ssa.OpRsh32x32,
	opAndTwoTypes{ORSH, TUINT32, TUINT32}: ssa.OpRsh32Ux32,
	opAndTwoTypes{ORSH, TINT32, TUINT64}:  ssa.OpRsh32x64,
	opAndTwoTypes{ORSH, TUINT32, TUINT64}: ssa.OpRsh32Ux64,

	opAndTwoTypes{ORSH, TINT64, TUINT8}:   ssa.OpRsh64x8,
	opAndTwoTypes{ORSH, TUINT64, TUINT8}:  ssa.OpRsh64Ux8,
	opAndTwoTypes{ORSH, TINT64, TUINT16}:  ssa.OpRsh64x16,
	opAndTwoTypes{ORSH, TUINT64, TUINT16}: ssa.OpRsh64Ux16,
	opAndTwoTypes{ORSH, TINT64, TUINT32}:  ssa.OpRsh64x32,
	opAndTwoTypes{ORSH, TUINT64, TUINT32}: ssa.OpRsh64Ux32,
	opAndTwoTypes{ORSH, TINT64, TUINT64}:  ssa.OpRsh64x64,
	opAndTwoTypes{ORSH, TUINT64, TUINT64}: ssa.OpRsh64Ux64,
}

func (s *state) ssaShiftOp(op Op, t *Type, u *Type) ssa.Op {
	etype1 := s.concreteEtype(t)
	etype2 := s.concreteEtype(u)
	x, ok := shiftOpToSSA[opAndTwoTypes{op, etype1, etype2}]
	if !ok {
		s.Unimplementedf("unhandled shift op %s etype=%s/%s", op, etype1, etype2)
	}
	return x
}

func (s *state) ssaRotateOp(op Op, t *Type) ssa.Op {
	etype1 := s.concreteEtype(t)
	x, ok := opToSSA[opAndType{op, etype1}]
	if !ok {
		s.Unimplementedf("unhandled rotate op %s etype=%s", op, etype1)
	}
	return x
}

// expr converts the expression n to ssa, adds it to s and returns the ssa result.
func (s *state) expr(n *Node) *ssa.Value {
	if !(n.Op == ONAME || n.Op == OLITERAL && n.Sym != nil) {
		// ONAMEs and named OLITERALs have the line number
		// of the decl, not the use. See issue 14742.
		s.pushLine(n.Lineno)
		defer s.popLine()
	}

	s.stmtList(n.Ninit)
	switch n.Op {
	case OCFUNC:
		aux := s.lookupSymbol(n, &ssa.ExternSymbol{Typ: n.Type, Sym: n.Left.Sym})
		return s.entryNewValue1A(ssa.OpAddr, n.Type, aux, s.sb)
	case ONAME:
		if n.Class == PFUNC {
			// "value" of a function is the address of the function's closure
			sym := funcsym(n.Sym)
			aux := &ssa.ExternSymbol{Typ: n.Type, Sym: sym}
			return s.entryNewValue1A(ssa.OpAddr, Ptrto(n.Type), aux, s.sb)
		}
		if s.canSSA(n) {
			return s.variable(n, n.Type)
		}
		addr, _ := s.addr(n, false)
		return s.newValue2(ssa.OpLoad, n.Type, addr, s.mem())
	case OCLOSUREVAR:
		addr, _ := s.addr(n, false)
		return s.newValue2(ssa.OpLoad, n.Type, addr, s.mem())
	case OLITERAL:
		switch u := n.Val().U.(type) {
		case *Mpint:
			i := u.Int64()
			switch n.Type.Size() {
			case 1:
				return s.constInt8(n.Type, int8(i))
			case 2:
				return s.constInt16(n.Type, int16(i))
			case 4:
				return s.constInt32(n.Type, int32(i))
			case 8:
				return s.constInt64(n.Type, i)
			default:
				s.Fatalf("bad integer size %d", n.Type.Size())
				return nil
			}
		case string:
			if u == "" {
				return s.constEmptyString(n.Type)
			}
			return s.entryNewValue0A(ssa.OpConstString, n.Type, u)
		case bool:
			return s.constBool(u)
		case *NilVal:
			t := n.Type
			switch {
			case t.IsSlice():
				return s.constSlice(t)
			case t.IsInterface():
				return s.constInterface(t)
			default:
				return s.constNil(t)
			}
		case *Mpflt:
			switch n.Type.Size() {
			case 4:
				return s.constFloat32(n.Type, u.Float32())
			case 8:
				return s.constFloat64(n.Type, u.Float64())
			default:
				s.Fatalf("bad float size %d", n.Type.Size())
				return nil
			}
		case *Mpcplx:
			r := &u.Real
			i := &u.Imag
			switch n.Type.Size() {
			case 8:
				pt := Types[TFLOAT32]
				return s.newValue2(ssa.OpComplexMake, n.Type,
					s.constFloat32(pt, r.Float32()),
					s.constFloat32(pt, i.Float32()))
			case 16:
				pt := Types[TFLOAT64]
				return s.newValue2(ssa.OpComplexMake, n.Type,
					s.constFloat64(pt, r.Float64()),
					s.constFloat64(pt, i.Float64()))
			default:
				s.Fatalf("bad float size %d", n.Type.Size())
				return nil
			}

		default:
			s.Unimplementedf("unhandled OLITERAL %v", n.Val().Ctype())
			return nil
		}
	case OCONVNOP:
		to := n.Type
		from := n.Left.Type

		// Assume everything will work out, so set up our return value.
		// Anything interesting that happens from here is a fatal.
		x := s.expr(n.Left)

		// Special case for not confusing GC and liveness.
		// We don't want pointers accidentally classified
		// as not-pointers or vice-versa because of copy
		// elision.
		if to.IsPtrShaped() != from.IsPtrShaped() {
			return s.newValue2(ssa.OpConvert, to, x, s.mem())
		}

		v := s.newValue1(ssa.OpCopy, to, x) // ensure that v has the right type

		// CONVNOP closure
		if to.Etype == TFUNC && from.IsPtrShaped() {
			return v
		}

		// named <--> unnamed type or typed <--> untyped const
		if from.Etype == to.Etype {
			return v
		}

		// unsafe.Pointer <--> *T
		if to.Etype == TUNSAFEPTR && from.IsPtr() || from.Etype == TUNSAFEPTR && to.IsPtr() {
			return v
		}

		dowidth(from)
		dowidth(to)
		if from.Width != to.Width {
			s.Fatalf("CONVNOP width mismatch %v (%d) -> %v (%d)\n", from, from.Width, to, to.Width)
			return nil
		}
		if etypesign(from.Etype) != etypesign(to.Etype) {
			s.Fatalf("CONVNOP sign mismatch %v (%s) -> %v (%s)\n", from, from.Etype, to, to.Etype)
			return nil
		}

		if instrumenting {
			// These appear to be fine, but they fail the
			// integer constraint below, so okay them here.
			// Sample non-integer conversion: map[string]string -> *uint8
			return v
		}

		if etypesign(from.Etype) == 0 {
			s.Fatalf("CONVNOP unrecognized non-integer %v -> %v\n", from, to)
			return nil
		}

		// integer, same width, same sign
		return v

	case OCONV:
		x := s.expr(n.Left)
		ft := n.Left.Type // from type
		tt := n.Type      // to type
		if ft.IsInteger() && tt.IsInteger() {
			var op ssa.Op
			if tt.Size() == ft.Size() {
				op = ssa.OpCopy
			} else if tt.Size() < ft.Size() {
				// truncation
				switch 10*ft.Size() + tt.Size() {
				case 21:
					op = ssa.OpTrunc16to8
				case 41:
					op = ssa.OpTrunc32to8
				case 42:
					op = ssa.OpTrunc32to16
				case 81:
					op = ssa.OpTrunc64to8
				case 82:
					op = ssa.OpTrunc64to16
				case 84:
					op = ssa.OpTrunc64to32
				default:
					s.Fatalf("weird integer truncation %s -> %s", ft, tt)
				}
			} else if ft.IsSigned() {
				// sign extension
				switch 10*ft.Size() + tt.Size() {
				case 12:
					op = ssa.OpSignExt8to16
				case 14:
					op = ssa.OpSignExt8to32
				case 18:
					op = ssa.OpSignExt8to64
				case 24:
					op = ssa.OpSignExt16to32
				case 28:
					op = ssa.OpSignExt16to64
				case 48:
					op = ssa.OpSignExt32to64
				default:
					s.Fatalf("bad integer sign extension %s -> %s", ft, tt)
				}
			} else {
				// zero extension
				switch 10*ft.Size() + tt.Size() {
				case 12:
					op = ssa.OpZeroExt8to16
				case 14:
					op = ssa.OpZeroExt8to32
				case 18:
					op = ssa.OpZeroExt8to64
				case 24:
					op = ssa.OpZeroExt16to32
				case 28:
					op = ssa.OpZeroExt16to64
				case 48:
					op = ssa.OpZeroExt32to64
				default:
					s.Fatalf("weird integer sign extension %s -> %s", ft, tt)
				}
			}
			return s.newValue1(op, n.Type, x)
		}

		if ft.IsFloat() || tt.IsFloat() {
			conv, ok := fpConvOpToSSA[twoTypes{s.concreteEtype(ft), s.concreteEtype(tt)}]
			if !ok {
				s.Fatalf("weird float conversion %s -> %s", ft, tt)
			}
			op1, op2, it := conv.op1, conv.op2, conv.intermediateType

			if op1 != ssa.OpInvalid && op2 != ssa.OpInvalid {
				// normal case, not tripping over unsigned 64
				if op1 == ssa.OpCopy {
					if op2 == ssa.OpCopy {
						return x
					}
					return s.newValue1(op2, n.Type, x)
				}
				if op2 == ssa.OpCopy {
					return s.newValue1(op1, n.Type, x)
				}
				return s.newValue1(op2, n.Type, s.newValue1(op1, Types[it], x))
			}
			// Tricky 64-bit unsigned cases.
			if ft.IsInteger() {
				// therefore tt is float32 or float64, and ft is also unsigned
				if tt.Size() == 4 {
					return s.uint64Tofloat32(n, x, ft, tt)
				}
				if tt.Size() == 8 {
					return s.uint64Tofloat64(n, x, ft, tt)
				}
				s.Fatalf("weird unsigned integer to float conversion %s -> %s", ft, tt)
			}
			// therefore ft is float32 or float64, and tt is unsigned integer
			if ft.Size() == 4 {
				return s.float32ToUint64(n, x, ft, tt)
			}
			if ft.Size() == 8 {
				return s.float64ToUint64(n, x, ft, tt)
			}
			s.Fatalf("weird float to unsigned integer conversion %s -> %s", ft, tt)
			return nil
		}

		if ft.IsComplex() && tt.IsComplex() {
			var op ssa.Op
			if ft.Size() == tt.Size() {
				op = ssa.OpCopy
			} else if ft.Size() == 8 && tt.Size() == 16 {
				op = ssa.OpCvt32Fto64F
			} else if ft.Size() == 16 && tt.Size() == 8 {
				op = ssa.OpCvt64Fto32F
			} else {
				s.Fatalf("weird complex conversion %s -> %s", ft, tt)
			}
			ftp := floatForComplex(ft)
			ttp := floatForComplex(tt)
			return s.newValue2(ssa.OpComplexMake, tt,
				s.newValue1(op, ttp, s.newValue1(ssa.OpComplexReal, ftp, x)),
				s.newValue1(op, ttp, s.newValue1(ssa.OpComplexImag, ftp, x)))
		}

		s.Unimplementedf("unhandled OCONV %s -> %s", n.Left.Type.Etype, n.Type.Etype)
		return nil

	case ODOTTYPE:
		res, _ := s.dottype(n, false)
		return res

	// binary ops
	case OLT, OEQ, ONE, OLE, OGE, OGT:
		a := s.expr(n.Left)
		b := s.expr(n.Right)
		if n.Left.Type.IsComplex() {
			pt := floatForComplex(n.Left.Type)
			op := s.ssaOp(OEQ, pt)
			r := s.newValue2(op, Types[TBOOL], s.newValue1(ssa.OpComplexReal, pt, a), s.newValue1(ssa.OpComplexReal, pt, b))
			i := s.newValue2(op, Types[TBOOL], s.newValue1(ssa.OpComplexImag, pt, a), s.newValue1(ssa.OpComplexImag, pt, b))
			c := s.newValue2(ssa.OpAnd8, Types[TBOOL], r, i)
			switch n.Op {
			case OEQ:
				return c
			case ONE:
				return s.newValue1(ssa.OpNot, Types[TBOOL], c)
			default:
				s.Fatalf("ordered complex compare %s", n.Op)
			}
		}
		return s.newValue2(s.ssaOp(n.Op, n.Left.Type), Types[TBOOL], a, b)
	case OMUL:
		a := s.expr(n.Left)
		b := s.expr(n.Right)
		if n.Type.IsComplex() {
			mulop := ssa.OpMul64F
			addop := ssa.OpAdd64F
			subop := ssa.OpSub64F
			pt := floatForComplex(n.Type) // Could be Float32 or Float64
			wt := Types[TFLOAT64]         // Compute in Float64 to minimize cancellation error

			areal := s.newValue1(ssa.OpComplexReal, pt, a)
			breal := s.newValue1(ssa.OpComplexReal, pt, b)
			aimag := s.newValue1(ssa.OpComplexImag, pt, a)
			bimag := s.newValue1(ssa.OpComplexImag, pt, b)

			if pt != wt { // Widen for calculation
				areal = s.newValue1(ssa.OpCvt32Fto64F, wt, areal)
				breal = s.newValue1(ssa.OpCvt32Fto64F, wt, breal)
				aimag = s.newValue1(ssa.OpCvt32Fto64F, wt, aimag)
				bimag = s.newValue1(ssa.OpCvt32Fto64F, wt, bimag)
			}

			xreal := s.newValue2(subop, wt, s.newValue2(mulop, wt, areal, breal), s.newValue2(mulop, wt, aimag, bimag))
			ximag := s.newValue2(addop, wt, s.newValue2(mulop, wt, areal, bimag), s.newValue2(mulop, wt, aimag, breal))

			if pt != wt { // Narrow to store back
				xreal = s.newValue1(ssa.OpCvt64Fto32F, pt, xreal)
				ximag = s.newValue1(ssa.OpCvt64Fto32F, pt, ximag)
			}

			return s.newValue2(ssa.OpComplexMake, n.Type, xreal, ximag)
		}
		return s.newValue2(s.ssaOp(n.Op, n.Type), a.Type, a, b)

	case ODIV:
		a := s.expr(n.Left)
		b := s.expr(n.Right)
		if n.Type.IsComplex() {
			// TODO this is not executed because the front-end substitutes a runtime call.
			// That probably ought to change; with modest optimization the widen/narrow
			// conversions could all be elided in larger expression trees.
			mulop := ssa.OpMul64F
			addop := ssa.OpAdd64F
			subop := ssa.OpSub64F
			divop := ssa.OpDiv64F
			pt := floatForComplex(n.Type) // Could be Float32 or Float64
			wt := Types[TFLOAT64]         // Compute in Float64 to minimize cancellation error

			areal := s.newValue1(ssa.OpComplexReal, pt, a)
			breal := s.newValue1(ssa.OpComplexReal, pt, b)
			aimag := s.newValue1(ssa.OpComplexImag, pt, a)
			bimag := s.newValue1(ssa.OpComplexImag, pt, b)

			if pt != wt { // Widen for calculation
				areal = s.newValue1(ssa.OpCvt32Fto64F, wt, areal)
				breal = s.newValue1(ssa.OpCvt32Fto64F, wt, breal)
				aimag = s.newValue1(ssa.OpCvt32Fto64F, wt, aimag)
				bimag = s.newValue1(ssa.OpCvt32Fto64F, wt, bimag)
			}

			denom := s.newValue2(addop, wt, s.newValue2(mulop, wt, breal, breal), s.newValue2(mulop, wt, bimag, bimag))
			xreal := s.newValue2(addop, wt, s.newValue2(mulop, wt, areal, breal), s.newValue2(mulop, wt, aimag, bimag))
			ximag := s.newValue2(subop, wt, s.newValue2(mulop, wt, aimag, breal), s.newValue2(mulop, wt, areal, bimag))

			// TODO not sure if this is best done in wide precision or narrow
			// Double-rounding might be an issue.
			// Note that the pre-SSA implementation does the entire calculation
			// in wide format, so wide is compatible.
			xreal = s.newValue2(divop, wt, xreal, denom)
			ximag = s.newValue2(divop, wt, ximag, denom)

			if pt != wt { // Narrow to store back
				xreal = s.newValue1(ssa.OpCvt64Fto32F, pt, xreal)
				ximag = s.newValue1(ssa.OpCvt64Fto32F, pt, ximag)
			}
			return s.newValue2(ssa.OpComplexMake, n.Type, xreal, ximag)
		}
		if n.Type.IsFloat() {
			return s.newValue2(s.ssaOp(n.Op, n.Type), a.Type, a, b)
		} else {
			// do a size-appropriate check for zero
			cmp := s.newValue2(s.ssaOp(ONE, n.Type), Types[TBOOL], b, s.zeroVal(n.Type))
			s.check(cmp, panicdivide)
			return s.newValue2(s.ssaOp(n.Op, n.Type), a.Type, a, b)
		}
	case OMOD:
		a := s.expr(n.Left)
		b := s.expr(n.Right)
		// do a size-appropriate check for zero
		cmp := s.newValue2(s.ssaOp(ONE, n.Type), Types[TBOOL], b, s.zeroVal(n.Type))
		s.check(cmp, panicdivide)
		return s.newValue2(s.ssaOp(n.Op, n.Type), a.Type, a, b)
	case OADD, OSUB:
		a := s.expr(n.Left)
		b := s.expr(n.Right)
		if n.Type.IsComplex() {
			pt := floatForComplex(n.Type)
			op := s.ssaOp(n.Op, pt)
			return s.newValue2(ssa.OpComplexMake, n.Type,
				s.newValue2(op, pt, s.newValue1(ssa.OpComplexReal, pt, a), s.newValue1(ssa.OpComplexReal, pt, b)),
				s.newValue2(op, pt, s.newValue1(ssa.OpComplexImag, pt, a), s.newValue1(ssa.OpComplexImag, pt, b)))
		}
		return s.newValue2(s.ssaOp(n.Op, n.Type), a.Type, a, b)
	case OAND, OOR, OHMUL, OXOR:
		a := s.expr(n.Left)
		b := s.expr(n.Right)
		return s.newValue2(s.ssaOp(n.Op, n.Type), a.Type, a, b)
	case OLSH, ORSH:
		a := s.expr(n.Left)
		b := s.expr(n.Right)
		return s.newValue2(s.ssaShiftOp(n.Op, n.Type, n.Right.Type), a.Type, a, b)
	case OLROT:
		a := s.expr(n.Left)
		i := n.Right.Int64()
		if i <= 0 || i >= n.Type.Size()*8 {
			s.Fatalf("Wrong rotate distance for LROT, expected 1 through %d, saw %d", n.Type.Size()*8-1, i)
		}
		return s.newValue1I(s.ssaRotateOp(n.Op, n.Type), a.Type, i, a)
	case OANDAND, OOROR:
		// To implement OANDAND (and OOROR), we introduce a
		// new temporary variable to hold the result. The
		// variable is associated with the OANDAND node in the
		// s.vars table (normally variables are only
		// associated with ONAME nodes). We convert
		//     A && B
		// to
		//     var = A
		//     if var {
		//         var = B
		//     }
		// Using var in the subsequent block introduces the
		// necessary phi variable.
		el := s.expr(n.Left)
		s.vars[n] = el

		b := s.endBlock()
		b.Kind = ssa.BlockIf
		b.SetControl(el)
		// In theory, we should set b.Likely here based on context.
		// However, gc only gives us likeliness hints
		// in a single place, for plain OIF statements,
		// and passing around context is finnicky, so don't bother for now.

		bRight := s.f.NewBlock(ssa.BlockPlain)
		bResult := s.f.NewBlock(ssa.BlockPlain)
		if n.Op == OANDAND {
			b.AddEdgeTo(bRight)
			b.AddEdgeTo(bResult)
		} else if n.Op == OOROR {
			b.AddEdgeTo(bResult)
			b.AddEdgeTo(bRight)
		}

		s.startBlock(bRight)
		er := s.expr(n.Right)
		s.vars[n] = er

		b = s.endBlock()
		b.AddEdgeTo(bResult)

		s.startBlock(bResult)
		return s.variable(n, Types[TBOOL])
	case OCOMPLEX:
		r := s.expr(n.Left)
		i := s.expr(n.Right)
		return s.newValue2(ssa.OpComplexMake, n.Type, r, i)

	// unary ops
	case OMINUS:
		a := s.expr(n.Left)
		if n.Type.IsComplex() {
			tp := floatForComplex(n.Type)
			negop := s.ssaOp(n.Op, tp)
			return s.newValue2(ssa.OpComplexMake, n.Type,
				s.newValue1(negop, tp, s.newValue1(ssa.OpComplexReal, tp, a)),
				s.newValue1(negop, tp, s.newValue1(ssa.OpComplexImag, tp, a)))
		}
		return s.newValue1(s.ssaOp(n.Op, n.Type), a.Type, a)
	case ONOT, OCOM, OSQRT:
		a := s.expr(n.Left)
		return s.newValue1(s.ssaOp(n.Op, n.Type), a.Type, a)
	case OIMAG, OREAL:
		a := s.expr(n.Left)
		return s.newValue1(s.ssaOp(n.Op, n.Left.Type), n.Type, a)
	case OPLUS:
		return s.expr(n.Left)

	case OADDR:
		a, _ := s.addr(n.Left, n.Bounded)
		// Note we know the volatile result is false because you can't write &f() in Go.
		return a

	case OINDREG:
		if int(n.Reg) != Thearch.REGSP {
			s.Unimplementedf("OINDREG of non-SP register %s in expr: %v", obj.Rconv(int(n.Reg)), n)
			return nil
		}
		addr := s.entryNewValue1I(ssa.OpOffPtr, Ptrto(n.Type), n.Xoffset, s.sp)
		return s.newValue2(ssa.OpLoad, n.Type, addr, s.mem())

	case OIND:
		p := s.exprPtr(n.Left, false, n.Lineno)
		return s.newValue2(ssa.OpLoad, n.Type, p, s.mem())

	case ODOT:
		t := n.Left.Type
		if canSSAType(t) {
			v := s.expr(n.Left)
			return s.newValue1I(ssa.OpStructSelect, n.Type, int64(fieldIdx(n)), v)
		}
		p, _ := s.addr(n, false)
		return s.newValue2(ssa.OpLoad, n.Type, p, s.mem())

	case ODOTPTR:
		p := s.exprPtr(n.Left, false, n.Lineno)
		p = s.newValue1I(ssa.OpOffPtr, p.Type, n.Xoffset, p)
		return s.newValue2(ssa.OpLoad, n.Type, p, s.mem())

	case OINDEX:
		switch {
		case n.Left.Type.IsString():
			a := s.expr(n.Left)
			i := s.expr(n.Right)
			i = s.extendIndex(i)
			if !n.Bounded {
				len := s.newValue1(ssa.OpStringLen, Types[TINT], a)
				s.boundsCheck(i, len)
			}
			ptrtyp := Ptrto(Types[TUINT8])
			ptr := s.newValue1(ssa.OpStringPtr, ptrtyp, a)
			if Isconst(n.Right, CTINT) {
				ptr = s.newValue1I(ssa.OpOffPtr, ptrtyp, n.Right.Int64(), ptr)
			} else {
				ptr = s.newValue2(ssa.OpAddPtr, ptrtyp, ptr, i)
			}
			return s.newValue2(ssa.OpLoad, Types[TUINT8], ptr, s.mem())
		case n.Left.Type.IsSlice():
			p, _ := s.addr(n, false)
			return s.newValue2(ssa.OpLoad, n.Left.Type.Elem(), p, s.mem())
		case n.Left.Type.IsArray():
			// TODO: fix when we can SSA arrays of length 1.
			p, _ := s.addr(n, false)
			return s.newValue2(ssa.OpLoad, n.Left.Type.Elem(), p, s.mem())
		default:
			s.Fatalf("bad type for index %v", n.Left.Type)
			return nil
		}

	case OLEN, OCAP:
		switch {
		case n.Left.Type.IsSlice():
			op := ssa.OpSliceLen
			if n.Op == OCAP {
				op = ssa.OpSliceCap
			}
			return s.newValue1(op, Types[TINT], s.expr(n.Left))
		case n.Left.Type.IsString(): // string; not reachable for OCAP
			return s.newValue1(ssa.OpStringLen, Types[TINT], s.expr(n.Left))
		case n.Left.Type.IsMap(), n.Left.Type.IsChan():
			return s.referenceTypeBuiltin(n, s.expr(n.Left))
		default: // array
			return s.constInt(Types[TINT], n.Left.Type.NumElem())
		}

	case OSPTR:
		a := s.expr(n.Left)
		if n.Left.Type.IsSlice() {
			return s.newValue1(ssa.OpSlicePtr, n.Type, a)
		} else {
			return s.newValue1(ssa.OpStringPtr, n.Type, a)
		}

	case OITAB:
		a := s.expr(n.Left)
		return s.newValue1(ssa.OpITab, n.Type, a)

	case OEFACE:
		tab := s.expr(n.Left)
		data := s.expr(n.Right)
		// The frontend allows putting things like struct{*byte} in
		// the data portion of an eface. But we don't want struct{*byte}
		// as a register type because (among other reasons) the liveness
		// analysis is confused by the "fat" variables that result from
		// such types being spilled.
		// So here we ensure that we are selecting the underlying pointer
		// when we build an eface.
		// TODO: get rid of this now that structs can be SSA'd?
		for !data.Type.IsPtrShaped() {
			switch {
			case data.Type.IsArray():
				data = s.newValue1I(ssa.OpArrayIndex, data.Type.ElemType(), 0, data)
			case data.Type.IsStruct():
				for i := data.Type.NumFields() - 1; i >= 0; i-- {
					f := data.Type.FieldType(i)
					if f.Size() == 0 {
						// eface type could also be struct{p *byte; q [0]int}
						continue
					}
					data = s.newValue1I(ssa.OpStructSelect, f, int64(i), data)
					break
				}
			default:
				s.Fatalf("type being put into an eface isn't a pointer")
			}
		}
		return s.newValue2(ssa.OpIMake, n.Type, tab, data)

	case OSLICE, OSLICEARR, OSLICE3, OSLICE3ARR:
		v := s.expr(n.Left)
		var i, j, k *ssa.Value
		low, high, max := n.SliceBounds()
		if low != nil {
			i = s.extendIndex(s.expr(low))
		}
		if high != nil {
			j = s.extendIndex(s.expr(high))
		}
		if max != nil {
			k = s.extendIndex(s.expr(max))
		}
		p, l, c := s.slice(n.Left.Type, v, i, j, k)
		return s.newValue3(ssa.OpSliceMake, n.Type, p, l, c)

	case OSLICESTR:
		v := s.expr(n.Left)
		var i, j *ssa.Value
		low, high, _ := n.SliceBounds()
		if low != nil {
			i = s.extendIndex(s.expr(low))
		}
		if high != nil {
			j = s.extendIndex(s.expr(high))
		}
		p, l, _ := s.slice(n.Left.Type, v, i, j, nil)
		return s.newValue2(ssa.OpStringMake, n.Type, p, l)

	case OCALLFUNC:
		if isIntrinsicCall1(n) {
			return s.intrinsicCall1(n)
		}
		fallthrough

	case OCALLINTER, OCALLMETH:
		a := s.call(n, callNormal)
		return s.newValue2(ssa.OpLoad, n.Type, a, s.mem())

	case OGETG:
		return s.newValue1(ssa.OpGetG, n.Type, s.mem())

	case OAPPEND:
		return s.append(n, false)

	default:
		s.Unimplementedf("unhandled expr %s", n.Op)
		return nil
	}
}

// append converts an OAPPEND node to SSA.
// If inplace is false, it converts the OAPPEND expression n to an ssa.Value,
// adds it to s, and returns the Value.
// If inplace is true, it writes the result of the OAPPEND expression n
// back to the slice being appended to, and returns nil.
// inplace MUST be set to false if the slice can be SSA'd.
func (s *state) append(n *Node, inplace bool) *ssa.Value {
	// If inplace is false, process as expression "append(s, e1, e2, e3)":
	//
	// ptr, len, cap := s
	// newlen := len + 3
	// if newlen > cap {
	//     ptr, len, cap = growslice(s, newlen)
	//     newlen = len + 3 // recalculate to avoid a spill
	// }
	// // with write barriers, if needed:
	// *(ptr+len) = e1
	// *(ptr+len+1) = e2
	// *(ptr+len+2) = e3
	// return makeslice(ptr, newlen, cap)
	//
	//
	// If inplace is true, process as statement "s = append(s, e1, e2, e3)":
	//
	// a := &s
	// ptr, len, cap := s
	// newlen := len + 3
	// if newlen > cap {
	//    newptr, len, newcap = growslice(ptr, len, cap, newlen)
	//    vardef(a)       // if necessary, advise liveness we are writing a new a
	//    *a.cap = newcap // write before ptr to avoid a spill
	//    *a.ptr = newptr // with write barrier
	// }
	// newlen = len + 3 // recalculate to avoid a spill
	// *a.len = newlen
	// // with write barriers, if needed:
	// *(ptr+len) = e1
	// *(ptr+len+1) = e2
	// *(ptr+len+2) = e3

	et := n.Type.Elem()
	pt := Ptrto(et)

	// Evaluate slice
	sn := n.List.First() // the slice node is the first in the list

	var slice, addr *ssa.Value
	if inplace {
		addr, _ = s.addr(sn, false)
		slice = s.newValue2(ssa.OpLoad, n.Type, addr, s.mem())
	} else {
		slice = s.expr(sn)
	}

	// Allocate new blocks
	grow := s.f.NewBlock(ssa.BlockPlain)
	assign := s.f.NewBlock(ssa.BlockPlain)

	// Decide if we need to grow
	nargs := int64(n.List.Len() - 1)
	p := s.newValue1(ssa.OpSlicePtr, pt, slice)
	l := s.newValue1(ssa.OpSliceLen, Types[TINT], slice)
	c := s.newValue1(ssa.OpSliceCap, Types[TINT], slice)
	nl := s.newValue2(s.ssaOp(OADD, Types[TINT]), Types[TINT], l, s.constInt(Types[TINT], nargs))

	cmp := s.newValue2(s.ssaOp(OGT, Types[TINT]), Types[TBOOL], nl, c)
	s.vars[&ptrVar] = p

	if !inplace {
		s.vars[&newlenVar] = nl
		s.vars[&capVar] = c
	} else {
		s.vars[&lenVar] = l
	}

	b := s.endBlock()
	b.Kind = ssa.BlockIf
	b.Likely = ssa.BranchUnlikely
	b.SetControl(cmp)
	b.AddEdgeTo(grow)
	b.AddEdgeTo(assign)

	// Call growslice
	s.startBlock(grow)
	taddr := s.newValue1A(ssa.OpAddr, Types[TUINTPTR], &ssa.ExternSymbol{Typ: Types[TUINTPTR], Sym: typenamesym(n.Type.Elem())}, s.sb)

	r := s.rtcall(growslice, true, []*Type{pt, Types[TINT], Types[TINT]}, taddr, p, l, c, nl)

	if inplace {
		if sn.Op == ONAME {
			// Tell liveness we're about to build a new slice
			s.vars[&memVar] = s.newValue1A(ssa.OpVarDef, ssa.TypeMem, sn, s.mem())
		}
		capaddr := s.newValue1I(ssa.OpOffPtr, pt, int64(Array_cap), addr)
		s.vars[&memVar] = s.newValue3I(ssa.OpStore, ssa.TypeMem, s.config.IntSize, capaddr, r[2], s.mem())
		s.insertWBstore(pt, addr, r[0], n.Lineno, 0)
		// load the value we just stored to avoid having to spill it
		s.vars[&ptrVar] = s.newValue2(ssa.OpLoad, pt, addr, s.mem())
		s.vars[&lenVar] = r[1] // avoid a spill in the fast path
	} else {
		s.vars[&ptrVar] = r[0]
		s.vars[&newlenVar] = s.newValue2(s.ssaOp(OADD, Types[TINT]), Types[TINT], r[1], s.constInt(Types[TINT], nargs))
		s.vars[&capVar] = r[2]
	}

	b = s.endBlock()
	b.AddEdgeTo(assign)

	// assign new elements to slots
	s.startBlock(assign)

	if inplace {
		l = s.variable(&lenVar, Types[TINT]) // generates phi for len
		nl = s.newValue2(s.ssaOp(OADD, Types[TINT]), Types[TINT], l, s.constInt(Types[TINT], nargs))
		lenaddr := s.newValue1I(ssa.OpOffPtr, pt, int64(Array_nel), addr)
		s.vars[&memVar] = s.newValue3I(ssa.OpStore, ssa.TypeMem, s.config.IntSize, lenaddr, nl, s.mem())
	}

	// Evaluate args
	type argRec struct {
		// if store is true, we're appending the value v.  If false, we're appending the
		// value at *v.  If store==false, isVolatile reports whether the source
		// is in the outargs section of the stack frame.
		v          *ssa.Value
		store      bool
		isVolatile bool
	}
	args := make([]argRec, 0, nargs)
	for _, n := range n.List.Slice()[1:] {
		if canSSAType(n.Type) {
			args = append(args, argRec{v: s.expr(n), store: true})
		} else {
			v, isVolatile := s.addr(n, false)
			args = append(args, argRec{v: v, isVolatile: isVolatile})
		}
	}

	p = s.variable(&ptrVar, pt) // generates phi for ptr
	if !inplace {
		nl = s.variable(&newlenVar, Types[TINT]) // generates phi for nl
		c = s.variable(&capVar, Types[TINT])     // generates phi for cap
	}
	p2 := s.newValue2(ssa.OpPtrIndex, pt, p, l)
	// TODO: just one write barrier call for all of these writes?
	// TODO: maybe just one writeBarrier.enabled check?
	for i, arg := range args {
		addr := s.newValue2(ssa.OpPtrIndex, pt, p2, s.constInt(Types[TINT], int64(i)))
		if arg.store {
			if haspointers(et) {
				s.insertWBstore(et, addr, arg.v, n.Lineno, 0)
			} else {
				s.vars[&memVar] = s.newValue3I(ssa.OpStore, ssa.TypeMem, et.Size(), addr, arg.v, s.mem())
			}
		} else {
			if haspointers(et) {
				s.insertWBmove(et, addr, arg.v, n.Lineno, arg.isVolatile)
			} else {
				s.vars[&memVar] = s.newValue3I(ssa.OpMove, ssa.TypeMem, et.Size(), addr, arg.v, s.mem())
			}
		}
	}

	delete(s.vars, &ptrVar)
	if inplace {
		delete(s.vars, &lenVar)
		return nil
	}
	delete(s.vars, &newlenVar)
	delete(s.vars, &capVar)
	// make result
	return s.newValue3(ssa.OpSliceMake, n.Type, p, nl, c)
}

// condBranch evaluates the boolean expression cond and branches to yes
// if cond is true and no if cond is false.
// This function is intended to handle && and || better than just calling
// s.expr(cond) and branching on the result.
func (s *state) condBranch(cond *Node, yes, no *ssa.Block, likely int8) {
	if cond.Op == OANDAND {
		mid := s.f.NewBlock(ssa.BlockPlain)
		s.stmtList(cond.Ninit)
		s.condBranch(cond.Left, mid, no, max8(likely, 0))
		s.startBlock(mid)
		s.condBranch(cond.Right, yes, no, likely)
		return
		// Note: if likely==1, then both recursive calls pass 1.
		// If likely==-1, then we don't have enough information to decide
		// whether the first branch is likely or not. So we pass 0 for
		// the likeliness of the first branch.
		// TODO: have the frontend give us branch prediction hints for
		// OANDAND and OOROR nodes (if it ever has such info).
	}
	if cond.Op == OOROR {
		mid := s.f.NewBlock(ssa.BlockPlain)
		s.stmtList(cond.Ninit)
		s.condBranch(cond.Left, yes, mid, min8(likely, 0))
		s.startBlock(mid)
		s.condBranch(cond.Right, yes, no, likely)
		return
		// Note: if likely==-1, then both recursive calls pass -1.
		// If likely==1, then we don't have enough info to decide
		// the likelihood of the first branch.
	}
	if cond.Op == ONOT {
		s.stmtList(cond.Ninit)
		s.condBranch(cond.Left, no, yes, -likely)
		return
	}
	c := s.expr(cond)
	b := s.endBlock()
	b.Kind = ssa.BlockIf
	b.SetControl(c)
	b.Likely = ssa.BranchPrediction(likely) // gc and ssa both use -1/0/+1 for likeliness
	b.AddEdgeTo(yes)
	b.AddEdgeTo(no)
}

type skipMask uint8

const (
	skipPtr skipMask = 1 << iota
	skipLen
	skipCap
)

// assign does left = right.
// Right has already been evaluated to ssa, left has not.
// If deref is true, then we do left = *right instead (and right has already been nil-checked).
// If deref is true and right == nil, just do left = 0.
// If deref is true, rightIsVolatile reports whether right points to volatile (clobbered by a call) storage.
// Include a write barrier if wb is true.
// skip indicates assignments (at the top level) that can be avoided.
func (s *state) assign(left *Node, right *ssa.Value, wb, deref bool, line int32, skip skipMask, rightIsVolatile bool) {
	if left.Op == ONAME && isblank(left) {
		return
	}
	t := left.Type
	dowidth(t)
	if s.canSSA(left) {
		if deref {
			s.Fatalf("can SSA LHS %s but not RHS %s", left, right)
		}
		if left.Op == ODOT {
			// We're assigning to a field of an ssa-able value.
			// We need to build a new structure with the new value for the
			// field we're assigning and the old values for the other fields.
			// For instance:
			//   type T struct {a, b, c int}
			//   var T x
			//   x.b = 5
			// For the x.b = 5 assignment we want to generate x = T{x.a, 5, x.c}

			// Grab information about the structure type.
			t := left.Left.Type
			nf := t.NumFields()
			idx := fieldIdx(left)

			// Grab old value of structure.
			old := s.expr(left.Left)

			// Make new structure.
			new := s.newValue0(ssa.StructMakeOp(t.NumFields()), t)

			// Add fields as args.
			for i := 0; i < nf; i++ {
				if i == idx {
					new.AddArg(right)
				} else {
					new.AddArg(s.newValue1I(ssa.OpStructSelect, t.FieldType(i), int64(i), old))
				}
			}

			// Recursively assign the new value we've made to the base of the dot op.
			s.assign(left.Left, new, false, false, line, 0, rightIsVolatile)
			// TODO: do we need to update named values here?
			return
		}
		// Update variable assignment.
		s.vars[left] = right
		s.addNamedValue(left, right)
		return
	}
	// Left is not ssa-able. Compute its address.
	addr, _ := s.addr(left, false)
	if left.Op == ONAME && skip == 0 {
		s.vars[&memVar] = s.newValue1A(ssa.OpVarDef, ssa.TypeMem, left, s.mem())
	}
	if deref {
		// Treat as a mem->mem move.
		if right == nil {
			s.vars[&memVar] = s.newValue2I(ssa.OpZero, ssa.TypeMem, t.Size(), addr, s.mem())
			return
		}
		if wb {
			s.insertWBmove(t, addr, right, line, rightIsVolatile)
			return
		}
		s.vars[&memVar] = s.newValue3I(ssa.OpMove, ssa.TypeMem, t.Size(), addr, right, s.mem())
		return
	}
	// Treat as a store.
	if wb {
		if skip&skipPtr != 0 {
			// Special case: if we don't write back the pointers, don't bother
			// doing the write barrier check.
			s.storeTypeScalars(t, addr, right, skip)
			return
		}
		s.insertWBstore(t, addr, right, line, skip)
		return
	}
	if skip != 0 {
		if skip&skipPtr == 0 {
			s.storeTypePtrs(t, addr, right)
		}
		s.storeTypeScalars(t, addr, right, skip)
		return
	}
	s.vars[&memVar] = s.newValue3I(ssa.OpStore, ssa.TypeMem, t.Size(), addr, right, s.mem())
}

// zeroVal returns the zero value for type t.
func (s *state) zeroVal(t *Type) *ssa.Value {
	switch {
	case t.IsInteger():
		switch t.Size() {
		case 1:
			return s.constInt8(t, 0)
		case 2:
			return s.constInt16(t, 0)
		case 4:
			return s.constInt32(t, 0)
		case 8:
			return s.constInt64(t, 0)
		default:
			s.Fatalf("bad sized integer type %s", t)
		}
	case t.IsFloat():
		switch t.Size() {
		case 4:
			return s.constFloat32(t, 0)
		case 8:
			return s.constFloat64(t, 0)
		default:
			s.Fatalf("bad sized float type %s", t)
		}
	case t.IsComplex():
		switch t.Size() {
		case 8:
			z := s.constFloat32(Types[TFLOAT32], 0)
			return s.entryNewValue2(ssa.OpComplexMake, t, z, z)
		case 16:
			z := s.constFloat64(Types[TFLOAT64], 0)
			return s.entryNewValue2(ssa.OpComplexMake, t, z, z)
		default:
			s.Fatalf("bad sized complex type %s", t)
		}

	case t.IsString():
		return s.constEmptyString(t)
	case t.IsPtrShaped():
		return s.constNil(t)
	case t.IsBoolean():
		return s.constBool(false)
	case t.IsInterface():
		return s.constInterface(t)
	case t.IsSlice():
		return s.constSlice(t)
	case t.IsStruct():
		n := t.NumFields()
		v := s.entryNewValue0(ssa.StructMakeOp(t.NumFields()), t)
		for i := 0; i < n; i++ {
			v.AddArg(s.zeroVal(t.FieldType(i).(*Type)))
		}
		return v
	}
	s.Unimplementedf("zero for type %v not implemented", t)
	return nil
}

type callKind int8

const (
	callNormal callKind = iota
	callDefer
	callGo
)

// isSSAIntrinsic1 returns true if n is a call to a recognized 1-arg intrinsic
// that can be handled by the SSA backend.
// SSA uses this, but so does the front end to see if should not
// inline a function because it is a candidate for intrinsic
// substitution.
func isSSAIntrinsic1(s *Sym) bool {
	// The test below is not quite accurate -- in the event that
	// a function is disabled on a per-function basis, for example
	// because of hash-keyed binary failure search, SSA might be
	// disabled for that function but it would not be noted here,
	// and thus an inlining would not occur (in practice, inlining
	// so far has only been noticed for Bswap32 and the 16-bit count
	// leading/trailing instructions, but heuristics might change
	// in the future or on different architectures).
	if !ssaEnabled || ssa.IntrinsicsDisable || Thearch.LinkArch.Family != sys.AMD64 {
		return false
	}
	if s != nil && s.Pkg != nil && s.Pkg.Path == "runtime/internal/sys" {
		switch s.Name {
		case
			"Ctz64", "Ctz32", "Ctz16",
			"Bswap64", "Bswap32":
			return true
		}
	}
	return false
}

func isIntrinsicCall1(n *Node) bool {
	if n == nil || n.Left == nil {
		return false
	}
	return isSSAIntrinsic1(n.Left.Sym)
}

// intrinsicFirstArg extracts arg from n.List and eval
func (s *state) intrinsicFirstArg(n *Node) *ssa.Value {
	x := n.List.First()
	if x.Op == OAS {
		x = x.Right
	}
	return s.expr(x)
}

// intrinsicCall1 converts a call to a recognized 1-arg intrinsic
// into the intrinsic
func (s *state) intrinsicCall1(n *Node) *ssa.Value {
	var result *ssa.Value
	switch n.Left.Sym.Name {
	case "Ctz64":
		result = s.newValue1(ssa.OpCtz64, Types[TUINT64], s.intrinsicFirstArg(n))
	case "Ctz32":
		result = s.newValue1(ssa.OpCtz32, Types[TUINT32], s.intrinsicFirstArg(n))
	case "Ctz16":
		result = s.newValue1(ssa.OpCtz16, Types[TUINT16], s.intrinsicFirstArg(n))
	case "Bswap64":
		result = s.newValue1(ssa.OpBswap64, Types[TUINT64], s.intrinsicFirstArg(n))
	case "Bswap32":
		result = s.newValue1(ssa.OpBswap32, Types[TUINT32], s.intrinsicFirstArg(n))
	}
	if result == nil {
		Fatalf("Unknown special call: %v", n.Left.Sym)
	}
	if ssa.IntrinsicsDebug > 0 {
		Warnl(n.Lineno, "intrinsic substitution for %v with %s", n.Left.Sym.Name, result.LongString())
	}
	return result
}

// Calls the function n using the specified call type.
// Returns the address of the return value (or nil if none).
func (s *state) call(n *Node, k callKind) *ssa.Value {
	var sym *Sym           // target symbol (if static)
	var closure *ssa.Value // ptr to closure to run (if dynamic)
	var codeptr *ssa.Value // ptr to target code (if dynamic)
	var rcvr *ssa.Value    // receiver to set
	fn := n.Left
	switch n.Op {
	case OCALLFUNC:
		if k == callNormal && fn.Op == ONAME && fn.Class == PFUNC {
			sym = fn.Sym
			break
		}
		closure = s.expr(fn)
	case OCALLMETH:
		if fn.Op != ODOTMETH {
			Fatalf("OCALLMETH: n.Left not an ODOTMETH: %v", fn)
		}
		if k == callNormal {
			sym = fn.Sym
			break
		}
		n2 := newname(fn.Sym)
		n2.Class = PFUNC
		n2.Lineno = fn.Lineno
		closure = s.expr(n2)
		// Note: receiver is already assigned in n.List, so we don't
		// want to set it here.
	case OCALLINTER:
		if fn.Op != ODOTINTER {
			Fatalf("OCALLINTER: n.Left not an ODOTINTER: %v", fn.Op)
		}
		i := s.expr(fn.Left)
		itab := s.newValue1(ssa.OpITab, Types[TUINTPTR], i)
		itabidx := fn.Xoffset + 3*int64(Widthptr) + 8 // offset of fun field in runtime.itab
		itab = s.newValue1I(ssa.OpOffPtr, Types[TUINTPTR], itabidx, itab)
		if k == callNormal {
			codeptr = s.newValue2(ssa.OpLoad, Types[TUINTPTR], itab, s.mem())
		} else {
			closure = itab
		}
		rcvr = s.newValue1(ssa.OpIData, Types[TUINTPTR], i)
	}
	dowidth(fn.Type)
	stksize := fn.Type.ArgWidth() // includes receiver

	// Run all argument assignments. The arg slots have already
	// been offset by the appropriate amount (+2*widthptr for go/defer,
	// +widthptr for interface calls).
	// For OCALLMETH, the receiver is set in these statements.
	s.stmtList(n.List)

	// Set receiver (for interface calls)
	if rcvr != nil {
		argStart := Ctxt.FixedFrameSize()
		if k != callNormal {
			argStart += int64(2 * Widthptr)
		}
		addr := s.entryNewValue1I(ssa.OpOffPtr, Types[TUINTPTR], argStart, s.sp)
		s.vars[&memVar] = s.newValue3I(ssa.OpStore, ssa.TypeMem, int64(Widthptr), addr, rcvr, s.mem())
	}

	// Defer/go args
	if k != callNormal {
		// Write argsize and closure (args to Newproc/Deferproc).
		argsize := s.constInt32(Types[TUINT32], int32(stksize))
		s.vars[&memVar] = s.newValue3I(ssa.OpStore, ssa.TypeMem, 4, s.sp, argsize, s.mem())
		addr := s.entryNewValue1I(ssa.OpOffPtr, Ptrto(Types[TUINTPTR]), int64(Widthptr), s.sp)
		s.vars[&memVar] = s.newValue3I(ssa.OpStore, ssa.TypeMem, int64(Widthptr), addr, closure, s.mem())
		stksize += 2 * int64(Widthptr)
	}

	// call target
	bNext := s.f.NewBlock(ssa.BlockPlain)
	var call *ssa.Value
	switch {
	case k == callDefer:
		call = s.newValue1(ssa.OpDeferCall, ssa.TypeMem, s.mem())
	case k == callGo:
		call = s.newValue1(ssa.OpGoCall, ssa.TypeMem, s.mem())
	case closure != nil:
		codeptr = s.newValue2(ssa.OpLoad, Types[TUINTPTR], closure, s.mem())
		call = s.newValue3(ssa.OpClosureCall, ssa.TypeMem, codeptr, closure, s.mem())
	case codeptr != nil:
		call = s.newValue2(ssa.OpInterCall, ssa.TypeMem, codeptr, s.mem())
	case sym != nil:
		call = s.newValue1A(ssa.OpStaticCall, ssa.TypeMem, sym, s.mem())
	default:
		Fatalf("bad call type %s %v", n.Op, n)
	}
	call.AuxInt = stksize // Call operations carry the argsize of the callee along with them

	// Finish call block
	s.vars[&memVar] = call
	b := s.endBlock()
	b.Kind = ssa.BlockCall
	b.SetControl(call)
	b.AddEdgeTo(bNext)
	if k == callDefer {
		// Add recover edge to exit code.
		b.Kind = ssa.BlockDefer
		r := s.f.NewBlock(ssa.BlockPlain)
		s.startBlock(r)
		s.exit()
		b.AddEdgeTo(r)
		b.Likely = ssa.BranchLikely
	}

	// Start exit block, find address of result.
	s.startBlock(bNext)
	// Keep input pointer args live across calls.  This is a bandaid until 1.8.
	for _, n := range s.ptrargs {
		s.vars[&memVar] = s.newValue2(ssa.OpKeepAlive, ssa.TypeMem, s.variable(n, n.Type), s.mem())
	}
	res := n.Left.Type.Results()
	if res.NumFields() == 0 || k != callNormal {
		// call has no return value. Continue with the next statement.
		return nil
	}
	fp := res.Field(0)
	return s.entryNewValue1I(ssa.OpOffPtr, Ptrto(fp.Type), fp.Offset+Ctxt.FixedFrameSize(), s.sp)
}

// etypesign returns the signed-ness of e, for integer/pointer etypes.
// -1 means signed, +1 means unsigned, 0 means non-integer/non-pointer.
func etypesign(e EType) int8 {
	switch e {
	case TINT8, TINT16, TINT32, TINT64, TINT:
		return -1
	case TUINT8, TUINT16, TUINT32, TUINT64, TUINT, TUINTPTR, TUNSAFEPTR:
		return +1
	}
	return 0
}

// lookupSymbol is used to retrieve the symbol (Extern, Arg or Auto) used for a particular node.
// This improves the effectiveness of cse by using the same Aux values for the
// same symbols.
func (s *state) lookupSymbol(n *Node, sym interface{}) interface{} {
	switch sym.(type) {
	default:
		s.Fatalf("sym %v is of uknown type %T", sym, sym)
	case *ssa.ExternSymbol, *ssa.ArgSymbol, *ssa.AutoSymbol:
		// these are the only valid types
	}

	if lsym, ok := s.varsyms[n]; ok {
		return lsym
	} else {
		s.varsyms[n] = sym
		return sym
	}
}

// addr converts the address of the expression n to SSA, adds it to s and returns the SSA result.
// Also returns a bool reporting whether the returned value is "volatile", that is it
// points to the outargs section and thus the referent will be clobbered by any call.
// The value that the returned Value represents is guaranteed to be non-nil.
// If bounded is true then this address does not require a nil check for its operand
// even if that would otherwise be implied.
func (s *state) addr(n *Node, bounded bool) (*ssa.Value, bool) {
	t := Ptrto(n.Type)
	switch n.Op {
	case ONAME:
		switch n.Class {
		case PEXTERN:
			// global variable
			aux := s.lookupSymbol(n, &ssa.ExternSymbol{Typ: n.Type, Sym: n.Sym})
			v := s.entryNewValue1A(ssa.OpAddr, t, aux, s.sb)
			// TODO: Make OpAddr use AuxInt as well as Aux.
			if n.Xoffset != 0 {
				v = s.entryNewValue1I(ssa.OpOffPtr, v.Type, n.Xoffset, v)
			}
			return v, false
		case PPARAM:
			// parameter slot
			v := s.decladdrs[n]
			if v != nil {
				return v, false
			}
			if n.String() == ".fp" {
				// Special arg that points to the frame pointer.
				// (Used by the race detector, others?)
				aux := s.lookupSymbol(n, &ssa.ArgSymbol{Typ: n.Type, Node: n})
				return s.entryNewValue1A(ssa.OpAddr, t, aux, s.sp), false
			}
			s.Fatalf("addr of undeclared ONAME %v. declared: %v", n, s.decladdrs)
			return nil, false
		case PAUTO:
			aux := s.lookupSymbol(n, &ssa.AutoSymbol{Typ: n.Type, Node: n})
			return s.newValue1A(ssa.OpAddr, t, aux, s.sp), false
		case PPARAMOUT: // Same as PAUTO -- cannot generate LEA early.
			// ensure that we reuse symbols for out parameters so
			// that cse works on their addresses
			aux := s.lookupSymbol(n, &ssa.ArgSymbol{Typ: n.Type, Node: n})
			return s.newValue1A(ssa.OpAddr, t, aux, s.sp), false
		default:
			s.Unimplementedf("variable address class %v not implemented", classnames[n.Class])
			return nil, false
		}
	case OINDREG:
		// indirect off a register
		// used for storing/loading arguments/returns to/from callees
		if int(n.Reg) != Thearch.REGSP {
			s.Unimplementedf("OINDREG of non-SP register %s in addr: %v", obj.Rconv(int(n.Reg)), n)
			return nil, false
		}
		return s.entryNewValue1I(ssa.OpOffPtr, t, n.Xoffset, s.sp), true
	case OINDEX:
		if n.Left.Type.IsSlice() {
			a := s.expr(n.Left)
			i := s.expr(n.Right)
			i = s.extendIndex(i)
			len := s.newValue1(ssa.OpSliceLen, Types[TINT], a)
			if !n.Bounded {
				s.boundsCheck(i, len)
			}
			p := s.newValue1(ssa.OpSlicePtr, t, a)
			return s.newValue2(ssa.OpPtrIndex, t, p, i), false
		} else { // array
			a, isVolatile := s.addr(n.Left, bounded)
			i := s.expr(n.Right)
			i = s.extendIndex(i)
			len := s.constInt(Types[TINT], n.Left.Type.NumElem())
			if !n.Bounded {
				s.boundsCheck(i, len)
			}
			return s.newValue2(ssa.OpPtrIndex, Ptrto(n.Left.Type.Elem()), a, i), isVolatile
		}
	case OIND:
		return s.exprPtr(n.Left, bounded, n.Lineno), false
	case ODOT:
		p, isVolatile := s.addr(n.Left, bounded)
		return s.newValue1I(ssa.OpOffPtr, t, n.Xoffset, p), isVolatile
	case ODOTPTR:
		p := s.exprPtr(n.Left, bounded, n.Lineno)
		return s.newValue1I(ssa.OpOffPtr, t, n.Xoffset, p), false
	case OCLOSUREVAR:
		return s.newValue1I(ssa.OpOffPtr, t, n.Xoffset,
			s.entryNewValue0(ssa.OpGetClosurePtr, Ptrto(Types[TUINT8]))), false
	case OCONVNOP:
		addr, isVolatile := s.addr(n.Left, bounded)
		return s.newValue1(ssa.OpCopy, t, addr), isVolatile // ensure that addr has the right type
	case OCALLFUNC, OCALLINTER, OCALLMETH:
		return s.call(n, callNormal), true

	default:
		s.Unimplementedf("unhandled addr %v", n.Op)
		return nil, false
	}
}

// canSSA reports whether n is SSA-able.
// n must be an ONAME (or an ODOT sequence with an ONAME base).
func (s *state) canSSA(n *Node) bool {
	if Debug['N'] != 0 {
		return false
	}
	for n.Op == ODOT {
		n = n.Left
	}
	if n.Op != ONAME {
		return false
	}
	if n.Addrtaken {
		return false
	}
	if n.isParamHeapCopy() {
		return false
	}
	if n.Class == PAUTOHEAP {
		Fatalf("canSSA of PAUTOHEAP %v", n)
	}
	switch n.Class {
	case PEXTERN:
		return false
	case PPARAMOUT:
		if hasdefer {
			// TODO: handle this case?  Named return values must be
			// in memory so that the deferred function can see them.
			// Maybe do: if !strings.HasPrefix(n.String(), "~") { return false }
			return false
		}
		if s.cgoUnsafeArgs {
			// Cgo effectively takes the address of all result args,
			// but the compiler can't see that.
			return false
		}
	}
	if n.Class == PPARAM && n.String() == ".this" {
		// wrappers generated by genwrapper need to update
		// the .this pointer in place.
		// TODO: treat as a PPARMOUT?
		return false
	}
	return canSSAType(n.Type)
	// TODO: try to make more variables SSAable?
}

// canSSA reports whether variables of type t are SSA-able.
func canSSAType(t *Type) bool {
	dowidth(t)
	if t.Width > int64(4*Widthptr) {
		// 4*Widthptr is an arbitrary constant. We want it
		// to be at least 3*Widthptr so slices can be registerized.
		// Too big and we'll introduce too much register pressure.
		return false
	}
	switch t.Etype {
	case TARRAY:
		// We can't do arrays because dynamic indexing is
		// not supported on SSA variables.
		// TODO: maybe allow if length is <=1?  All indexes
		// are constant?  Might be good for the arrays
		// introduced by the compiler for variadic functions.
		return false
	case TSTRUCT:
		if t.NumFields() > ssa.MaxStruct {
			return false
		}
		for _, t1 := range t.Fields().Slice() {
			if !canSSAType(t1.Type) {
				return false
			}
		}
		return true
	default:
		return true
	}
}

// exprPtr evaluates n to a pointer and nil-checks it.
func (s *state) exprPtr(n *Node, bounded bool, lineno int32) *ssa.Value {
	p := s.expr(n)
	if bounded || n.NonNil {
		if s.f.Config.Debug_checknil() && lineno > 1 {
			s.f.Config.Warnl(lineno, "removed nil check")
		}
		return p
	}
	s.nilCheck(p)
	return p
}

// nilCheck generates nil pointer checking code.
// Starts a new block on return, unless nil checks are disabled.
// Used only for automatically inserted nil checks,
// not for user code like 'x != nil'.
func (s *state) nilCheck(ptr *ssa.Value) {
	if Disable_checknil != 0 {
		return
	}
	chk := s.newValue2(ssa.OpNilCheck, ssa.TypeVoid, ptr, s.mem())
	b := s.endBlock()
	b.Kind = ssa.BlockCheck
	b.SetControl(chk)
	bNext := s.f.NewBlock(ssa.BlockPlain)
	b.AddEdgeTo(bNext)
	s.startBlock(bNext)
}

// boundsCheck generates bounds checking code. Checks if 0 <= idx < len, branches to exit if not.
// Starts a new block on return.
func (s *state) boundsCheck(idx, len *ssa.Value) {
	if Debug['B'] != 0 {
		return
	}
	// TODO: convert index to full width?
	// TODO: if index is 64-bit and we're compiling to 32-bit, check that high 32 bits are zero.

	// bounds check
	cmp := s.newValue2(ssa.OpIsInBounds, Types[TBOOL], idx, len)
	s.check(cmp, Panicindex)
}

// sliceBoundsCheck generates slice bounds checking code. Checks if 0 <= idx <= len, branches to exit if not.
// Starts a new block on return.
func (s *state) sliceBoundsCheck(idx, len *ssa.Value) {
	if Debug['B'] != 0 {
		return
	}
	// TODO: convert index to full width?
	// TODO: if index is 64-bit and we're compiling to 32-bit, check that high 32 bits are zero.

	// bounds check
	cmp := s.newValue2(ssa.OpIsSliceInBounds, Types[TBOOL], idx, len)
	s.check(cmp, panicslice)
}

// If cmp (a bool) is true, panic using the given function.
func (s *state) check(cmp *ssa.Value, fn *Node) {
	b := s.endBlock()
	b.Kind = ssa.BlockIf
	b.SetControl(cmp)
	b.Likely = ssa.BranchLikely
	bNext := s.f.NewBlock(ssa.BlockPlain)
	line := s.peekLine()
	bPanic := s.panics[funcLine{fn, line}]
	if bPanic == nil {
		bPanic = s.f.NewBlock(ssa.BlockPlain)
		s.panics[funcLine{fn, line}] = bPanic
		s.startBlock(bPanic)
		// The panic call takes/returns memory to ensure that the right
		// memory state is observed if the panic happens.
		s.rtcall(fn, false, nil)
	}
	b.AddEdgeTo(bNext)
	b.AddEdgeTo(bPanic)
	s.startBlock(bNext)
}

// rtcall issues a call to the given runtime function fn with the listed args.
// Returns a slice of results of the given result types.
// The call is added to the end of the current block.
// If returns is false, the block is marked as an exit block.
// If returns is true, the block is marked as a call block. A new block
// is started to load the return values.
func (s *state) rtcall(fn *Node, returns bool, results []*Type, args ...*ssa.Value) []*ssa.Value {
	// Write args to the stack
	var off int64 // TODO: arch-dependent starting offset?
	for _, arg := range args {
		t := arg.Type
		off = Rnd(off, t.Alignment())
		ptr := s.sp
		if off != 0 {
			ptr = s.newValue1I(ssa.OpOffPtr, Types[TUINTPTR], off, s.sp)
		}
		size := t.Size()
		s.vars[&memVar] = s.newValue3I(ssa.OpStore, ssa.TypeMem, size, ptr, arg, s.mem())
		off += size
	}
	off = Rnd(off, int64(Widthptr))

	// Issue call
	call := s.newValue1A(ssa.OpStaticCall, ssa.TypeMem, fn.Sym, s.mem())
	s.vars[&memVar] = call

	// Finish block
	b := s.endBlock()
	if !returns {
		b.Kind = ssa.BlockExit
		b.SetControl(call)
		call.AuxInt = off
		if len(results) > 0 {
			Fatalf("panic call can't have results")
		}
		return nil
	}
	b.Kind = ssa.BlockCall
	b.SetControl(call)
	bNext := s.f.NewBlock(ssa.BlockPlain)
	b.AddEdgeTo(bNext)
	s.startBlock(bNext)

	// Keep input pointer args live across calls.  This is a bandaid until 1.8.
	for _, n := range s.ptrargs {
		s.vars[&memVar] = s.newValue2(ssa.OpKeepAlive, ssa.TypeMem, s.variable(n, n.Type), s.mem())
	}

	// Load results
	res := make([]*ssa.Value, len(results))
	for i, t := range results {
		off = Rnd(off, t.Alignment())
		ptr := s.sp
		if off != 0 {
			ptr = s.newValue1I(ssa.OpOffPtr, Types[TUINTPTR], off, s.sp)
		}
		res[i] = s.newValue2(ssa.OpLoad, t, ptr, s.mem())
		off += t.Size()
	}
	off = Rnd(off, int64(Widthptr))

	// Remember how much callee stack space we needed.
	call.AuxInt = off

	return res
}

// insertWBmove inserts the assignment *left = *right including a write barrier.
// t is the type being assigned.
func (s *state) insertWBmove(t *Type, left, right *ssa.Value, line int32, rightIsVolatile bool) {
	// if writeBarrier.enabled {
	//   typedmemmove(&t, left, right)
	// } else {
	//   *left = *right
	// }

	if s.noWB {
		s.Fatalf("write barrier prohibited")
	}
	if s.WBLineno == 0 {
		s.WBLineno = left.Line
	}
	bThen := s.f.NewBlock(ssa.BlockPlain)
	bElse := s.f.NewBlock(ssa.BlockPlain)
	bEnd := s.f.NewBlock(ssa.BlockPlain)

	aux := &ssa.ExternSymbol{Typ: Types[TBOOL], Sym: syslook("writeBarrier").Sym}
	flagaddr := s.newValue1A(ssa.OpAddr, Ptrto(Types[TUINT32]), aux, s.sb)
	// TODO: select the .enabled field. It is currently first, so not needed for now.
	// Load word, test byte, avoiding partial register write from load byte.
	flag := s.newValue2(ssa.OpLoad, Types[TUINT32], flagaddr, s.mem())
	flag = s.newValue1(ssa.OpTrunc64to8, Types[TBOOL], flag)
	b := s.endBlock()
	b.Kind = ssa.BlockIf
	b.Likely = ssa.BranchUnlikely
	b.SetControl(flag)
	b.AddEdgeTo(bThen)
	b.AddEdgeTo(bElse)

	s.startBlock(bThen)

	if !rightIsVolatile {
		// Issue typedmemmove call.
		taddr := s.newValue1A(ssa.OpAddr, Types[TUINTPTR], &ssa.ExternSymbol{Typ: Types[TUINTPTR], Sym: typenamesym(t)}, s.sb)
		s.rtcall(typedmemmove, true, nil, taddr, left, right)
	} else {
		// Copy to temp location if the source is volatile (will be clobbered by
		// a function call).  Marshaling the args to typedmemmove might clobber the
		// value we're trying to move.
		tmp := temp(t)
		s.vars[&memVar] = s.newValue1A(ssa.OpVarDef, ssa.TypeMem, tmp, s.mem())
		tmpaddr, _ := s.addr(tmp, true)
		s.vars[&memVar] = s.newValue3I(ssa.OpMove, ssa.TypeMem, t.Size(), tmpaddr, right, s.mem())
		// Issue typedmemmove call.
		taddr := s.newValue1A(ssa.OpAddr, Types[TUINTPTR], &ssa.ExternSymbol{Typ: Types[TUINTPTR], Sym: typenamesym(t)}, s.sb)
		s.rtcall(typedmemmove, true, nil, taddr, left, tmpaddr)
		// Mark temp as dead.
		s.vars[&memVar] = s.newValue1A(ssa.OpVarKill, ssa.TypeMem, tmp, s.mem())
	}
	s.endBlock().AddEdgeTo(bEnd)

	s.startBlock(bElse)
	s.vars[&memVar] = s.newValue3I(ssa.OpMove, ssa.TypeMem, t.Size(), left, right, s.mem())
	s.endBlock().AddEdgeTo(bEnd)

	s.startBlock(bEnd)

	if Debug_wb > 0 {
		Warnl(line, "write barrier")
	}
}

// insertWBstore inserts the assignment *left = right including a write barrier.
// t is the type being assigned.
func (s *state) insertWBstore(t *Type, left, right *ssa.Value, line int32, skip skipMask) {
	// store scalar fields
	// if writeBarrier.enabled {
	//   writebarrierptr for pointer fields
	// } else {
	//   store pointer fields
	// }

	if s.noWB {
		s.Fatalf("write barrier prohibited")
	}
	if s.WBLineno == 0 {
		s.WBLineno = left.Line
	}
	s.storeTypeScalars(t, left, right, skip)

	bThen := s.f.NewBlock(ssa.BlockPlain)
	bElse := s.f.NewBlock(ssa.BlockPlain)
	bEnd := s.f.NewBlock(ssa.BlockPlain)

	aux := &ssa.ExternSymbol{Typ: Types[TBOOL], Sym: syslook("writeBarrier").Sym}
	flagaddr := s.newValue1A(ssa.OpAddr, Ptrto(Types[TUINT32]), aux, s.sb)
	// TODO: select the .enabled field. It is currently first, so not needed for now.
	// Load word, test byte, avoiding partial register write from load byte.
	flag := s.newValue2(ssa.OpLoad, Types[TUINT32], flagaddr, s.mem())
	flag = s.newValue1(ssa.OpTrunc64to8, Types[TBOOL], flag)
	b := s.endBlock()
	b.Kind = ssa.BlockIf
	b.Likely = ssa.BranchUnlikely
	b.SetControl(flag)
	b.AddEdgeTo(bThen)
	b.AddEdgeTo(bElse)

	// Issue write barriers for pointer writes.
	s.startBlock(bThen)
	s.storeTypePtrsWB(t, left, right)
	s.endBlock().AddEdgeTo(bEnd)

	// Issue regular stores for pointer writes.
	s.startBlock(bElse)
	s.storeTypePtrs(t, left, right)
	s.endBlock().AddEdgeTo(bEnd)

	s.startBlock(bEnd)

	if Debug_wb > 0 {
		Warnl(line, "write barrier")
	}
}

// do *left = right for all scalar (non-pointer) parts of t.
func (s *state) storeTypeScalars(t *Type, left, right *ssa.Value, skip skipMask) {
	switch {
	case t.IsBoolean() || t.IsInteger() || t.IsFloat() || t.IsComplex():
		s.vars[&memVar] = s.newValue3I(ssa.OpStore, ssa.TypeMem, t.Size(), left, right, s.mem())
	case t.IsPtrShaped():
		// no scalar fields.
	case t.IsString():
		if skip&skipLen != 0 {
			return
		}
		len := s.newValue1(ssa.OpStringLen, Types[TINT], right)
		lenAddr := s.newValue1I(ssa.OpOffPtr, Ptrto(Types[TINT]), s.config.IntSize, left)
		s.vars[&memVar] = s.newValue3I(ssa.OpStore, ssa.TypeMem, s.config.IntSize, lenAddr, len, s.mem())
	case t.IsSlice():
		if skip&skipLen == 0 {
			len := s.newValue1(ssa.OpSliceLen, Types[TINT], right)
			lenAddr := s.newValue1I(ssa.OpOffPtr, Ptrto(Types[TINT]), s.config.IntSize, left)
			s.vars[&memVar] = s.newValue3I(ssa.OpStore, ssa.TypeMem, s.config.IntSize, lenAddr, len, s.mem())
		}
		if skip&skipCap == 0 {
			cap := s.newValue1(ssa.OpSliceCap, Types[TINT], right)
			capAddr := s.newValue1I(ssa.OpOffPtr, Ptrto(Types[TINT]), 2*s.config.IntSize, left)
			s.vars[&memVar] = s.newValue3I(ssa.OpStore, ssa.TypeMem, s.config.IntSize, capAddr, cap, s.mem())
		}
	case t.IsInterface():
		// itab field doesn't need a write barrier (even though it is a pointer).
		itab := s.newValue1(ssa.OpITab, Ptrto(Types[TUINT8]), right)
		s.vars[&memVar] = s.newValue3I(ssa.OpStore, ssa.TypeMem, s.config.IntSize, left, itab, s.mem())
	case t.IsStruct():
		n := t.NumFields()
		for i := 0; i < n; i++ {
			ft := t.FieldType(i)
			addr := s.newValue1I(ssa.OpOffPtr, ft.PtrTo(), t.FieldOff(i), left)
			val := s.newValue1I(ssa.OpStructSelect, ft, int64(i), right)
			s.storeTypeScalars(ft.(*Type), addr, val, 0)
		}
	default:
		s.Fatalf("bad write barrier type %s", t)
	}
}

// do *left = right for all pointer parts of t.
func (s *state) storeTypePtrs(t *Type, left, right *ssa.Value) {
	switch {
	case t.IsPtrShaped():
		s.vars[&memVar] = s.newValue3I(ssa.OpStore, ssa.TypeMem, s.config.PtrSize, left, right, s.mem())
	case t.IsString():
		ptr := s.newValue1(ssa.OpStringPtr, Ptrto(Types[TUINT8]), right)
		s.vars[&memVar] = s.newValue3I(ssa.OpStore, ssa.TypeMem, s.config.PtrSize, left, ptr, s.mem())
	case t.IsSlice():
		ptr := s.newValue1(ssa.OpSlicePtr, Ptrto(Types[TUINT8]), right)
		s.vars[&memVar] = s.newValue3I(ssa.OpStore, ssa.TypeMem, s.config.PtrSize, left, ptr, s.mem())
	case t.IsInterface():
		// itab field is treated as a scalar.
		idata := s.newValue1(ssa.OpIData, Ptrto(Types[TUINT8]), right)
		idataAddr := s.newValue1I(ssa.OpOffPtr, Ptrto(Types[TUINT8]), s.config.PtrSize, left)
		s.vars[&memVar] = s.newValue3I(ssa.OpStore, ssa.TypeMem, s.config.PtrSize, idataAddr, idata, s.mem())
	case t.IsStruct():
		n := t.NumFields()
		for i := 0; i < n; i++ {
			ft := t.FieldType(i)
			if !haspointers(ft.(*Type)) {
				continue
			}
			addr := s.newValue1I(ssa.OpOffPtr, ft.PtrTo(), t.FieldOff(i), left)
			val := s.newValue1I(ssa.OpStructSelect, ft, int64(i), right)
			s.storeTypePtrs(ft.(*Type), addr, val)
		}
	default:
		s.Fatalf("bad write barrier type %s", t)
	}
}

// do *left = right with a write barrier for all pointer parts of t.
func (s *state) storeTypePtrsWB(t *Type, left, right *ssa.Value) {
	switch {
	case t.IsPtrShaped():
		s.rtcall(writebarrierptr, true, nil, left, right)
	case t.IsString():
		ptr := s.newValue1(ssa.OpStringPtr, Ptrto(Types[TUINT8]), right)
		s.rtcall(writebarrierptr, true, nil, left, ptr)
	case t.IsSlice():
		ptr := s.newValue1(ssa.OpSlicePtr, Ptrto(Types[TUINT8]), right)
		s.rtcall(writebarrierptr, true, nil, left, ptr)
	case t.IsInterface():
		idata := s.newValue1(ssa.OpIData, Ptrto(Types[TUINT8]), right)
		idataAddr := s.newValue1I(ssa.OpOffPtr, Ptrto(Types[TUINT8]), s.config.PtrSize, left)
		s.rtcall(writebarrierptr, true, nil, idataAddr, idata)
	case t.IsStruct():
		n := t.NumFields()
		for i := 0; i < n; i++ {
			ft := t.FieldType(i)
			if !haspointers(ft.(*Type)) {
				continue
			}
			addr := s.newValue1I(ssa.OpOffPtr, ft.PtrTo(), t.FieldOff(i), left)
			val := s.newValue1I(ssa.OpStructSelect, ft, int64(i), right)
			s.storeTypePtrsWB(ft.(*Type), addr, val)
		}
	default:
		s.Fatalf("bad write barrier type %s", t)
	}
}

// slice computes the slice v[i:j:k] and returns ptr, len, and cap of result.
// i,j,k may be nil, in which case they are set to their default value.
// t is a slice, ptr to array, or string type.
func (s *state) slice(t *Type, v, i, j, k *ssa.Value) (p, l, c *ssa.Value) {
	var elemtype *Type
	var ptrtype *Type
	var ptr *ssa.Value
	var len *ssa.Value
	var cap *ssa.Value
	zero := s.constInt(Types[TINT], 0)
	switch {
	case t.IsSlice():
		elemtype = t.Elem()
		ptrtype = Ptrto(elemtype)
		ptr = s.newValue1(ssa.OpSlicePtr, ptrtype, v)
		len = s.newValue1(ssa.OpSliceLen, Types[TINT], v)
		cap = s.newValue1(ssa.OpSliceCap, Types[TINT], v)
	case t.IsString():
		elemtype = Types[TUINT8]
		ptrtype = Ptrto(elemtype)
		ptr = s.newValue1(ssa.OpStringPtr, ptrtype, v)
		len = s.newValue1(ssa.OpStringLen, Types[TINT], v)
		cap = len
	case t.IsPtr():
		if !t.Elem().IsArray() {
			s.Fatalf("bad ptr to array in slice %v\n", t)
		}
		elemtype = t.Elem().Elem()
		ptrtype = Ptrto(elemtype)
		s.nilCheck(v)
		ptr = v
		len = s.constInt(Types[TINT], t.Elem().NumElem())
		cap = len
	default:
		s.Fatalf("bad type in slice %v\n", t)
	}

	// Set default values
	if i == nil {
		i = zero
	}
	if j == nil {
		j = len
	}
	if k == nil {
		k = cap
	}

	// Panic if slice indices are not in bounds.
	s.sliceBoundsCheck(i, j)
	if j != k {
		s.sliceBoundsCheck(j, k)
	}
	if k != cap {
		s.sliceBoundsCheck(k, cap)
	}

	// Generate the following code assuming that indexes are in bounds.
	// The conditional is to make sure that we don't generate a slice
	// that points to the next object in memory.
	// rlen = j-i
	// rcap = k-i
	// delta = i*elemsize
	// if rcap == 0 {
	//    delta = 0
	// }
	// rptr = p+delta
	// result = (SliceMake rptr rlen rcap)
	subOp := s.ssaOp(OSUB, Types[TINT])
	eqOp := s.ssaOp(OEQ, Types[TINT])
	mulOp := s.ssaOp(OMUL, Types[TINT])
	rlen := s.newValue2(subOp, Types[TINT], j, i)
	var rcap *ssa.Value
	switch {
	case t.IsString():
		// Capacity of the result is unimportant. However, we use
		// rcap to test if we've generated a zero-length slice.
		// Use length of strings for that.
		rcap = rlen
	case j == k:
		rcap = rlen
	default:
		rcap = s.newValue2(subOp, Types[TINT], k, i)
	}

	// delta = # of elements to offset pointer by.
	s.vars[&deltaVar] = i

	// Generate code to set delta=0 if the resulting capacity is zero.
	if !((i.Op == ssa.OpConst64 && i.AuxInt == 0) ||
		(i.Op == ssa.OpConst32 && int32(i.AuxInt) == 0)) {
		cmp := s.newValue2(eqOp, Types[TBOOL], rcap, zero)

		b := s.endBlock()
		b.Kind = ssa.BlockIf
		b.Likely = ssa.BranchUnlikely
		b.SetControl(cmp)

		// Generate block which zeros the delta variable.
		nz := s.f.NewBlock(ssa.BlockPlain)
		b.AddEdgeTo(nz)
		s.startBlock(nz)
		s.vars[&deltaVar] = zero
		s.endBlock()

		// All done.
		merge := s.f.NewBlock(ssa.BlockPlain)
		b.AddEdgeTo(merge)
		nz.AddEdgeTo(merge)
		s.startBlock(merge)

		// TODO: use conditional moves somehow?
	}

	// Compute rptr = ptr + delta * elemsize
	rptr := s.newValue2(ssa.OpAddPtr, ptrtype, ptr, s.newValue2(mulOp, Types[TINT], s.variable(&deltaVar, Types[TINT]), s.constInt(Types[TINT], elemtype.Width)))
	delete(s.vars, &deltaVar)
	return rptr, rlen, rcap
}

type u2fcvtTab struct {
	geq, cvt2F, and, rsh, or, add ssa.Op
	one                           func(*state, ssa.Type, int64) *ssa.Value
}

var u64_f64 u2fcvtTab = u2fcvtTab{
	geq:   ssa.OpGeq64,
	cvt2F: ssa.OpCvt64to64F,
	and:   ssa.OpAnd64,
	rsh:   ssa.OpRsh64Ux64,
	or:    ssa.OpOr64,
	add:   ssa.OpAdd64F,
	one:   (*state).constInt64,
}

var u64_f32 u2fcvtTab = u2fcvtTab{
	geq:   ssa.OpGeq64,
	cvt2F: ssa.OpCvt64to32F,
	and:   ssa.OpAnd64,
	rsh:   ssa.OpRsh64Ux64,
	or:    ssa.OpOr64,
	add:   ssa.OpAdd32F,
	one:   (*state).constInt64,
}

// Excess generality on a machine with 64-bit integer registers.
// Not used on AMD64.
var u32_f32 u2fcvtTab = u2fcvtTab{
	geq:   ssa.OpGeq32,
	cvt2F: ssa.OpCvt32to32F,
	and:   ssa.OpAnd32,
	rsh:   ssa.OpRsh32Ux32,
	or:    ssa.OpOr32,
	add:   ssa.OpAdd32F,
	one: func(s *state, t ssa.Type, x int64) *ssa.Value {
		return s.constInt32(t, int32(x))
	},
}

func (s *state) uint64Tofloat64(n *Node, x *ssa.Value, ft, tt *Type) *ssa.Value {
	return s.uintTofloat(&u64_f64, n, x, ft, tt)
}

func (s *state) uint64Tofloat32(n *Node, x *ssa.Value, ft, tt *Type) *ssa.Value {
	return s.uintTofloat(&u64_f32, n, x, ft, tt)
}

func (s *state) uintTofloat(cvttab *u2fcvtTab, n *Node, x *ssa.Value, ft, tt *Type) *ssa.Value {
	// if x >= 0 {
	//    result = (floatY) x
	// } else {
	// 	  y = uintX(x) ; y = x & 1
	// 	  z = uintX(x) ; z = z >> 1
	// 	  z = z >> 1
	// 	  z = z | y
	// 	  result = floatY(z)
	// 	  result = result + result
	// }
	//
	// Code borrowed from old code generator.
	// What's going on: large 64-bit "unsigned" looks like
	// negative number to hardware's integer-to-float
	// conversion. However, because the mantissa is only
	// 63 bits, we don't need the LSB, so instead we do an
	// unsigned right shift (divide by two), convert, and
	// double. However, before we do that, we need to be
	// sure that we do not lose a "1" if that made the
	// difference in the resulting rounding. Therefore, we
	// preserve it, and OR (not ADD) it back in. The case
	// that matters is when the eleven discarded bits are
	// equal to 10000000001; that rounds up, and the 1 cannot
	// be lost else it would round down if the LSB of the
	// candidate mantissa is 0.
	cmp := s.newValue2(cvttab.geq, Types[TBOOL], x, s.zeroVal(ft))
	b := s.endBlock()
	b.Kind = ssa.BlockIf
	b.SetControl(cmp)
	b.Likely = ssa.BranchLikely

	bThen := s.f.NewBlock(ssa.BlockPlain)
	bElse := s.f.NewBlock(ssa.BlockPlain)
	bAfter := s.f.NewBlock(ssa.BlockPlain)

	b.AddEdgeTo(bThen)
	s.startBlock(bThen)
	a0 := s.newValue1(cvttab.cvt2F, tt, x)
	s.vars[n] = a0
	s.endBlock()
	bThen.AddEdgeTo(bAfter)

	b.AddEdgeTo(bElse)
	s.startBlock(bElse)
	one := cvttab.one(s, ft, 1)
	y := s.newValue2(cvttab.and, ft, x, one)
	z := s.newValue2(cvttab.rsh, ft, x, one)
	z = s.newValue2(cvttab.or, ft, z, y)
	a := s.newValue1(cvttab.cvt2F, tt, z)
	a1 := s.newValue2(cvttab.add, tt, a, a)
	s.vars[n] = a1
	s.endBlock()
	bElse.AddEdgeTo(bAfter)

	s.startBlock(bAfter)
	return s.variable(n, n.Type)
}

// referenceTypeBuiltin generates code for the len/cap builtins for maps and channels.
func (s *state) referenceTypeBuiltin(n *Node, x *ssa.Value) *ssa.Value {
	if !n.Left.Type.IsMap() && !n.Left.Type.IsChan() {
		s.Fatalf("node must be a map or a channel")
	}
	// if n == nil {
	//   return 0
	// } else {
	//   // len
	//   return *((*int)n)
	//   // cap
	//   return *(((*int)n)+1)
	// }
	lenType := n.Type
	nilValue := s.constNil(Types[TUINTPTR])
	cmp := s.newValue2(ssa.OpEqPtr, Types[TBOOL], x, nilValue)
	b := s.endBlock()
	b.Kind = ssa.BlockIf
	b.SetControl(cmp)
	b.Likely = ssa.BranchUnlikely

	bThen := s.f.NewBlock(ssa.BlockPlain)
	bElse := s.f.NewBlock(ssa.BlockPlain)
	bAfter := s.f.NewBlock(ssa.BlockPlain)

	// length/capacity of a nil map/chan is zero
	b.AddEdgeTo(bThen)
	s.startBlock(bThen)
	s.vars[n] = s.zeroVal(lenType)
	s.endBlock()
	bThen.AddEdgeTo(bAfter)

	b.AddEdgeTo(bElse)
	s.startBlock(bElse)
	if n.Op == OLEN {
		// length is stored in the first word for map/chan
		s.vars[n] = s.newValue2(ssa.OpLoad, lenType, x, s.mem())
	} else if n.Op == OCAP {
		// capacity is stored in the second word for chan
		sw := s.newValue1I(ssa.OpOffPtr, lenType.PtrTo(), lenType.Width, x)
		s.vars[n] = s.newValue2(ssa.OpLoad, lenType, sw, s.mem())
	} else {
		s.Fatalf("op must be OLEN or OCAP")
	}
	s.endBlock()
	bElse.AddEdgeTo(bAfter)

	s.startBlock(bAfter)
	return s.variable(n, lenType)
}

type f2uCvtTab struct {
	ltf, cvt2U, subf ssa.Op
	value            func(*state, ssa.Type, float64) *ssa.Value
}

var f32_u64 f2uCvtTab = f2uCvtTab{
	ltf:   ssa.OpLess32F,
	cvt2U: ssa.OpCvt32Fto64,
	subf:  ssa.OpSub32F,
	value: (*state).constFloat32,
}

var f64_u64 f2uCvtTab = f2uCvtTab{
	ltf:   ssa.OpLess64F,
	cvt2U: ssa.OpCvt64Fto64,
	subf:  ssa.OpSub64F,
	value: (*state).constFloat64,
}

func (s *state) float32ToUint64(n *Node, x *ssa.Value, ft, tt *Type) *ssa.Value {
	return s.floatToUint(&f32_u64, n, x, ft, tt)
}
func (s *state) float64ToUint64(n *Node, x *ssa.Value, ft, tt *Type) *ssa.Value {
	return s.floatToUint(&f64_u64, n, x, ft, tt)
}

func (s *state) floatToUint(cvttab *f2uCvtTab, n *Node, x *ssa.Value, ft, tt *Type) *ssa.Value {
	// if x < 9223372036854775808.0 {
	// 	result = uintY(x)
	// } else {
	// 	y = x - 9223372036854775808.0
	// 	z = uintY(y)
	// 	result = z | -9223372036854775808
	// }
	twoToThe63 := cvttab.value(s, ft, 9223372036854775808.0)
	cmp := s.newValue2(cvttab.ltf, Types[TBOOL], x, twoToThe63)
	b := s.endBlock()
	b.Kind = ssa.BlockIf
	b.SetControl(cmp)
	b.Likely = ssa.BranchLikely

	bThen := s.f.NewBlock(ssa.BlockPlain)
	bElse := s.f.NewBlock(ssa.BlockPlain)
	bAfter := s.f.NewBlock(ssa.BlockPlain)

	b.AddEdgeTo(bThen)
	s.startBlock(bThen)
	a0 := s.newValue1(cvttab.cvt2U, tt, x)
	s.vars[n] = a0
	s.endBlock()
	bThen.AddEdgeTo(bAfter)

	b.AddEdgeTo(bElse)
	s.startBlock(bElse)
	y := s.newValue2(cvttab.subf, ft, x, twoToThe63)
	y = s.newValue1(cvttab.cvt2U, tt, y)
	z := s.constInt64(tt, -9223372036854775808)
	a1 := s.newValue2(ssa.OpOr64, tt, y, z)
	s.vars[n] = a1
	s.endBlock()
	bElse.AddEdgeTo(bAfter)

	s.startBlock(bAfter)
	return s.variable(n, n.Type)
}

// ifaceType returns the value for the word containing the type.
// n is the node for the interface expression.
// v is the corresponding value.
func (s *state) ifaceType(n *Node, v *ssa.Value) *ssa.Value {
	byteptr := Ptrto(Types[TUINT8]) // type used in runtime prototypes for runtime type (*byte)

	if n.Type.IsEmptyInterface() {
		// Have *eface. The type is the first word in the struct.
		return s.newValue1(ssa.OpITab, byteptr, v)
	}

	// Have *iface.
	// The first word in the struct is the *itab.
	// If the *itab is nil, return 0.
	// Otherwise, the second word in the *itab is the type.

	tab := s.newValue1(ssa.OpITab, byteptr, v)
	s.vars[&typVar] = tab
	isnonnil := s.newValue2(ssa.OpNeqPtr, Types[TBOOL], tab, s.constNil(byteptr))
	b := s.endBlock()
	b.Kind = ssa.BlockIf
	b.SetControl(isnonnil)
	b.Likely = ssa.BranchLikely

	bLoad := s.f.NewBlock(ssa.BlockPlain)
	bEnd := s.f.NewBlock(ssa.BlockPlain)

	b.AddEdgeTo(bLoad)
	b.AddEdgeTo(bEnd)
	bLoad.AddEdgeTo(bEnd)

	s.startBlock(bLoad)
	off := s.newValue1I(ssa.OpOffPtr, byteptr, int64(Widthptr), tab)
	s.vars[&typVar] = s.newValue2(ssa.OpLoad, byteptr, off, s.mem())
	s.endBlock()

	s.startBlock(bEnd)
	typ := s.variable(&typVar, byteptr)
	delete(s.vars, &typVar)
	return typ
}

// dottype generates SSA for a type assertion node.
// commaok indicates whether to panic or return a bool.
// If commaok is false, resok will be nil.
func (s *state) dottype(n *Node, commaok bool) (res, resok *ssa.Value) {
	iface := s.expr(n.Left)
	typ := s.ifaceType(n.Left, iface)  // actual concrete type
	target := s.expr(typename(n.Type)) // target type
	if !isdirectiface(n.Type) {
		// walk rewrites ODOTTYPE/OAS2DOTTYPE into runtime calls except for this case.
		Fatalf("dottype needs a direct iface type %s", n.Type)
	}

	if Debug_typeassert > 0 {
		Warnl(n.Lineno, "type assertion inlined")
	}

	// TODO:  If we have a nonempty interface and its itab field is nil,
	// then this test is redundant and ifaceType should just branch directly to bFail.
	cond := s.newValue2(ssa.OpEqPtr, Types[TBOOL], typ, target)
	b := s.endBlock()
	b.Kind = ssa.BlockIf
	b.SetControl(cond)
	b.Likely = ssa.BranchLikely

	byteptr := Ptrto(Types[TUINT8])

	bOk := s.f.NewBlock(ssa.BlockPlain)
	bFail := s.f.NewBlock(ssa.BlockPlain)
	b.AddEdgeTo(bOk)
	b.AddEdgeTo(bFail)

	if !commaok {
		// on failure, panic by calling panicdottype
		s.startBlock(bFail)
		taddr := s.newValue1A(ssa.OpAddr, byteptr, &ssa.ExternSymbol{Typ: byteptr, Sym: typenamesym(n.Left.Type)}, s.sb)
		s.rtcall(panicdottype, false, nil, typ, target, taddr)

		// on success, return idata field
		s.startBlock(bOk)
		return s.newValue1(ssa.OpIData, n.Type, iface), nil
	}

	// commaok is the more complicated case because we have
	// a control flow merge point.
	bEnd := s.f.NewBlock(ssa.BlockPlain)

	// type assertion succeeded
	s.startBlock(bOk)
	s.vars[&idataVar] = s.newValue1(ssa.OpIData, n.Type, iface)
	s.vars[&okVar] = s.constBool(true)
	s.endBlock()
	bOk.AddEdgeTo(bEnd)

	// type assertion failed
	s.startBlock(bFail)
	s.vars[&idataVar] = s.constNil(byteptr)
	s.vars[&okVar] = s.constBool(false)
	s.endBlock()
	bFail.AddEdgeTo(bEnd)

	// merge point
	s.startBlock(bEnd)
	res = s.variable(&idataVar, byteptr)
	resok = s.variable(&okVar, Types[TBOOL])
	delete(s.vars, &idataVar)
	delete(s.vars, &okVar)
	return res, resok
}

// checkgoto checks that a goto from from to to does not
// jump into a block or jump over variable declarations.
// It is a copy of checkgoto in the pre-SSA backend,
// modified only for line number handling.
// TODO: document how this works and why it is designed the way it is.
func (s *state) checkgoto(from *Node, to *Node) {
	if from.Sym == to.Sym {
		return
	}

	nf := 0
	for fs := from.Sym; fs != nil; fs = fs.Link {
		nf++
	}
	nt := 0
	for fs := to.Sym; fs != nil; fs = fs.Link {
		nt++
	}
	fs := from.Sym
	for ; nf > nt; nf-- {
		fs = fs.Link
	}
	if fs != to.Sym {
		// decide what to complain about.
		// prefer to complain about 'into block' over declarations,
		// so scan backward to find most recent block or else dcl.
		var block *Sym

		var dcl *Sym
		ts := to.Sym
		for ; nt > nf; nt-- {
			if ts.Pkg == nil {
				block = ts
			} else {
				dcl = ts
			}
			ts = ts.Link
		}

		for ts != fs {
			if ts.Pkg == nil {
				block = ts
			} else {
				dcl = ts
			}
			ts = ts.Link
			fs = fs.Link
		}

		lno := from.Left.Lineno
		if block != nil {
			yyerrorl(lno, "goto %v jumps into block starting at %v", from.Left.Sym, linestr(block.Lastlineno))
		} else {
			yyerrorl(lno, "goto %v jumps over declaration of %v at %v", from.Left.Sym, dcl, linestr(dcl.Lastlineno))
		}
	}
}

// variable returns the value of a variable at the current location.
func (s *state) variable(name *Node, t ssa.Type) *ssa.Value {
	v := s.vars[name]
	if v == nil {
		v = s.newValue0A(ssa.OpFwdRef, t, name)
		s.fwdRefs = append(s.fwdRefs, v)
		s.vars[name] = v
		s.addNamedValue(name, v)
	}
	return v
}

func (s *state) mem() *ssa.Value {
	return s.variable(&memVar, ssa.TypeMem)
}

func (s *state) linkForwardReferences(dm *sparseDefState) {

	// Build SSA graph. Each variable on its first use in a basic block
	// leaves a FwdRef in that block representing the incoming value
	// of that variable. This function links that ref up with possible definitions,
	// inserting Phi values as needed. This is essentially the algorithm
	// described by Braun, Buchwald, Hack, Leißa, Mallon, and Zwinkau:
	// http://pp.info.uni-karlsruhe.de/uploads/publikationen/braun13cc.pdf
	// Differences:
	//   - We use FwdRef nodes to postpone phi building until the CFG is
	//     completely built. That way we can avoid the notion of "sealed"
	//     blocks.
	//   - Phi optimization is a separate pass (in ../ssa/phielim.go).
	for len(s.fwdRefs) > 0 {
		v := s.fwdRefs[len(s.fwdRefs)-1]
		s.fwdRefs = s.fwdRefs[:len(s.fwdRefs)-1]
		s.resolveFwdRef(v, dm)
	}
}

// resolveFwdRef modifies v to be the variable's value at the start of its block.
// v must be a FwdRef op.
func (s *state) resolveFwdRef(v *ssa.Value, dm *sparseDefState) {
	b := v.Block
	name := v.Aux.(*Node)
	v.Aux = nil
	if b == s.f.Entry {
		// Live variable at start of function.
		if s.canSSA(name) {
			if strings.HasPrefix(name.Sym.Name, "autotmp_") {
				// It's likely that this is an uninitialized variable in the entry block.
				s.Fatalf("Treating auto as if it were arg, func %s, node %v, value %v", b.Func.Name, name, v)
			}
			v.Op = ssa.OpArg
			v.Aux = name
			return
		}
		// Not SSAable. Load it.
		addr := s.decladdrs[name]
		if addr == nil {
			// TODO: closure args reach here.
			s.Unimplementedf("unhandled closure arg %s at entry to function %s", name, b.Func.Name)
		}
		if _, ok := addr.Aux.(*ssa.ArgSymbol); !ok {
			s.Fatalf("variable live at start of function %s is not an argument %s", b.Func.Name, name)
		}
		v.Op = ssa.OpLoad
		v.AddArgs(addr, s.startmem)
		return
	}
	if len(b.Preds) == 0 {
		// This block is dead; we have no predecessors and we're not the entry block.
		// It doesn't matter what we use here as long as it is well-formed.
		v.Op = ssa.OpUnknown
		return
	}
	// Find variable value on each predecessor.
	var argstore [4]*ssa.Value
	args := argstore[:0]
	for _, e := range b.Preds {
		p := e.Block()
		p = dm.FindBetterDefiningBlock(name, p) // try sparse improvement on p
		args = append(args, s.lookupVarOutgoing(p, v.Type, name, v.Line))
	}

	// Decide if we need a phi or not. We need a phi if there
	// are two different args (which are both not v).
	var w *ssa.Value
	for _, a := range args {
		if a == v {
			continue // self-reference
		}
		if a == w {
			continue // already have this witness
		}
		if w != nil {
			// two witnesses, need a phi value
			v.Op = ssa.OpPhi
			v.AddArgs(args...)
			return
		}
		w = a // save witness
	}
	if w == nil {
		s.Fatalf("no witness for reachable phi %s", v)
	}
	// One witness. Make v a copy of w.
	v.Op = ssa.OpCopy
	v.AddArg(w)
}

// lookupVarOutgoing finds the variable's value at the end of block b.
func (s *state) lookupVarOutgoing(b *ssa.Block, t ssa.Type, name *Node, line int32) *ssa.Value {
	for {
		if v, ok := s.defvars[b.ID][name]; ok {
			return v
		}
		// The variable is not defined by b and we haven't looked it up yet.
		// If b has exactly one predecessor, loop to look it up there.
		// Otherwise, give up and insert a new FwdRef and resolve it later.
		if len(b.Preds) != 1 {
			break
		}
		b = b.Preds[0].Block()
	}
	// Generate a FwdRef for the variable and return that.
	v := b.NewValue0A(line, ssa.OpFwdRef, t, name)
	s.fwdRefs = append(s.fwdRefs, v)
	s.defvars[b.ID][name] = v
	s.addNamedValue(name, v)
	return v
}

func (s *state) addNamedValue(n *Node, v *ssa.Value) {
	if n.Class == Pxxx {
		// Don't track our dummy nodes (&memVar etc.).
		return
	}
	if strings.HasPrefix(n.Sym.Name, "autotmp_") {
		// Don't track autotmp_ variables.
		return
	}
	if n.Class == PPARAMOUT {
		// Don't track named output values.  This prevents return values
		// from being assigned too early. See #14591 and #14762. TODO: allow this.
		return
	}
	if n.Class == PAUTO && n.Xoffset != 0 {
		s.Fatalf("AUTO var with offset %s %d", n, n.Xoffset)
	}
	loc := ssa.LocalSlot{N: n, Type: n.Type, Off: 0}
	values, ok := s.f.NamedValues[loc]
	if !ok {
		s.f.Names = append(s.f.Names, loc)
	}
	s.f.NamedValues[loc] = append(values, v)
}

// Branch is an unresolved branch.
type Branch struct {
	P *obj.Prog  // branch instruction
	B *ssa.Block // target
}

// SSAGenState contains state needed during Prog generation.
type SSAGenState struct {
	// Branches remembers all the branch instructions we've seen
	// and where they would like to go.
	Branches []Branch

	// bstart remembers where each block starts (indexed by block ID)
	bstart []*obj.Prog
}

// Pc returns the current Prog.
func (s *SSAGenState) Pc() *obj.Prog {
	return Pc
}

// SetLineno sets the current source line number.
func (s *SSAGenState) SetLineno(l int32) {
	lineno = l
}

// genssa appends entries to ptxt for each instruction in f.
// gcargs and gclocals are filled in with pointer maps for the frame.
func genssa(f *ssa.Func, ptxt *obj.Prog, gcargs, gclocals *Sym) {
	var s SSAGenState

	e := f.Config.Frontend().(*ssaExport)
	// We're about to emit a bunch of Progs.
	// Since the only way to get here is to explicitly request it,
	// just fail on unimplemented instead of trying to unwind our mess.
	e.mustImplement = true

	// Remember where each block starts.
	s.bstart = make([]*obj.Prog, f.NumBlocks())

	var valueProgs map[*obj.Prog]*ssa.Value
	var blockProgs map[*obj.Prog]*ssa.Block
	var logProgs = e.log
	if logProgs {
		valueProgs = make(map[*obj.Prog]*ssa.Value, f.NumValues())
		blockProgs = make(map[*obj.Prog]*ssa.Block, f.NumBlocks())
		f.Logf("genssa %s\n", f.Name)
		blockProgs[Pc] = f.Blocks[0]
	}

	// Emit basic blocks
	for i, b := range f.Blocks {
		s.bstart[b.ID] = Pc
		// Emit values in block
		Thearch.SSAMarkMoves(&s, b)
		for _, v := range b.Values {
			x := Pc
			Thearch.SSAGenValue(&s, v)
			if logProgs {
				for ; x != Pc; x = x.Link {
					valueProgs[x] = v
				}
			}
		}
		// Emit control flow instructions for block
		var next *ssa.Block
		if i < len(f.Blocks)-1 && (Debug['N'] == 0 || b.Kind == ssa.BlockCall) {
			// If -N, leave next==nil so every block with successors
			// ends in a JMP (except call blocks - plive doesn't like
			// select{send,recv} followed by a JMP call).  Helps keep
			// line numbers for otherwise empty blocks.
			next = f.Blocks[i+1]
		}
		x := Pc
		Thearch.SSAGenBlock(&s, b, next)
		if logProgs {
			for ; x != Pc; x = x.Link {
				blockProgs[x] = b
			}
		}
	}

	// Resolve branches
	for _, br := range s.Branches {
		br.P.To.Val = s.bstart[br.B.ID]
	}

	if logProgs {
		for p := ptxt; p != nil; p = p.Link {
			var s string
			if v, ok := valueProgs[p]; ok {
				s = v.String()
			} else if b, ok := blockProgs[p]; ok {
				s = b.String()
			} else {
				s = "   " // most value and branch strings are 2-3 characters long
			}
			f.Logf("%s\t%s\n", s, p)
		}
		if f.Config.HTML != nil {
			saved := ptxt.Ctxt.LineHist.PrintFilenameOnly
			ptxt.Ctxt.LineHist.PrintFilenameOnly = true
			var buf bytes.Buffer
			buf.WriteString("<code>")
			buf.WriteString("<dl class=\"ssa-gen\">")
			for p := ptxt; p != nil; p = p.Link {
				buf.WriteString("<dt class=\"ssa-prog-src\">")
				if v, ok := valueProgs[p]; ok {
					buf.WriteString(v.HTML())
				} else if b, ok := blockProgs[p]; ok {
					buf.WriteString(b.HTML())
				}
				buf.WriteString("</dt>")
				buf.WriteString("<dd class=\"ssa-prog\">")
				buf.WriteString(html.EscapeString(p.String()))
				buf.WriteString("</dd>")
				buf.WriteString("</li>")
			}
			buf.WriteString("</dl>")
			buf.WriteString("</code>")
			f.Config.HTML.WriteColumn("genssa", buf.String())
			ptxt.Ctxt.LineHist.PrintFilenameOnly = saved
		}
	}

	// Emit static data
	if f.StaticData != nil {
		for _, n := range f.StaticData.([]*Node) {
			if !gen_as_init(n, false) {
				Fatalf("non-static data marked as static: %v\n\n", n)
			}
		}
	}

	// Allocate stack frame
	allocauto(ptxt)

	// Generate gc bitmaps.
	liveness(Curfn, ptxt, gcargs, gclocals)

	// Add frame prologue. Zero ambiguously live variables.
	Thearch.Defframe(ptxt)
	if Debug['f'] != 0 {
		frame(0)
	}

	// Remove leftover instrumentation from the instruction stream.
	removevardef(ptxt)

	f.Config.HTML.Close()
}

// movZero generates a register indirect move with a 0 immediate and keeps track of bytes left and next offset
func movZero(as obj.As, width int64, nbytes int64, offset int64, regnum int16) (nleft int64, noff int64) {
	p := Prog(as)
	// TODO: use zero register on archs that support it.
	p.From.Type = obj.TYPE_CONST
	p.From.Offset = 0
	p.To.Type = obj.TYPE_MEM
	p.To.Reg = regnum
	p.To.Offset = offset
	offset += width
	nleft = nbytes - width
	return nleft, offset
}

type FloatingEQNEJump struct {
	Jump  obj.As
	Index int
}

func oneFPJump(b *ssa.Block, jumps *FloatingEQNEJump, likely ssa.BranchPrediction, branches []Branch) []Branch {
	p := Prog(jumps.Jump)
	p.To.Type = obj.TYPE_BRANCH
	to := jumps.Index
	branches = append(branches, Branch{p, b.Succs[to].Block()})
	if to == 1 {
		likely = -likely
	}
	// liblink reorders the instruction stream as it sees fit.
	// Pass along what we know so liblink can make use of it.
	// TODO: Once we've fully switched to SSA,
	// make liblink leave our output alone.
	switch likely {
	case ssa.BranchUnlikely:
		p.From.Type = obj.TYPE_CONST
		p.From.Offset = 0
	case ssa.BranchLikely:
		p.From.Type = obj.TYPE_CONST
		p.From.Offset = 1
	}
	return branches
}

func SSAGenFPJump(s *SSAGenState, b, next *ssa.Block, jumps *[2][2]FloatingEQNEJump) {
	likely := b.Likely
	switch next {
	case b.Succs[0].Block():
		s.Branches = oneFPJump(b, &jumps[0][0], likely, s.Branches)
		s.Branches = oneFPJump(b, &jumps[0][1], likely, s.Branches)
	case b.Succs[1].Block():
		s.Branches = oneFPJump(b, &jumps[1][0], likely, s.Branches)
		s.Branches = oneFPJump(b, &jumps[1][1], likely, s.Branches)
	default:
		s.Branches = oneFPJump(b, &jumps[1][0], likely, s.Branches)
		s.Branches = oneFPJump(b, &jumps[1][1], likely, s.Branches)
		q := Prog(obj.AJMP)
		q.To.Type = obj.TYPE_BRANCH
		s.Branches = append(s.Branches, Branch{q, b.Succs[1].Block()})
	}
}

// AddAux adds the offset in the aux fields (AuxInt and Aux) of v to a.
func AddAux(a *obj.Addr, v *ssa.Value) {
	AddAux2(a, v, v.AuxInt)
}
func AddAux2(a *obj.Addr, v *ssa.Value, offset int64) {
	if a.Type != obj.TYPE_MEM {
		v.Fatalf("bad AddAux addr %v", a)
	}
	// add integer offset
	a.Offset += offset

	// If no additional symbol offset, we're done.
	if v.Aux == nil {
		return
	}
	// Add symbol's offset from its base register.
	switch sym := v.Aux.(type) {
	case *ssa.ExternSymbol:
		a.Name = obj.NAME_EXTERN
		switch s := sym.Sym.(type) {
		case *Sym:
			a.Sym = Linksym(s)
		case *obj.LSym:
			a.Sym = s
		default:
			v.Fatalf("ExternSymbol.Sym is %T", s)
		}
	case *ssa.ArgSymbol:
		n := sym.Node.(*Node)
		a.Name = obj.NAME_PARAM
		a.Node = n
		a.Sym = Linksym(n.Orig.Sym)
		a.Offset += n.Xoffset // TODO: why do I have to add this here?  I don't for auto variables.
	case *ssa.AutoSymbol:
		n := sym.Node.(*Node)
		a.Name = obj.NAME_AUTO
		a.Node = n
		a.Sym = Linksym(n.Sym)
	default:
		v.Fatalf("aux in %s not implemented %#v", v, v.Aux)
	}
}

// extendIndex extends v to a full int width.
func (s *state) extendIndex(v *ssa.Value) *ssa.Value {
	size := v.Type.Size()
	if size == s.config.IntSize {
		return v
	}
	if size > s.config.IntSize {
		// TODO: truncate 64-bit indexes on 32-bit pointer archs. We'd need to test
		// the high word and branch to out-of-bounds failure if it is not 0.
		s.Unimplementedf("64->32 index truncation not implemented")
		return v
	}

	// Extend value to the required size
	var op ssa.Op
	if v.Type.IsSigned() {
		switch 10*size + s.config.IntSize {
		case 14:
			op = ssa.OpSignExt8to32
		case 18:
			op = ssa.OpSignExt8to64
		case 24:
			op = ssa.OpSignExt16to32
		case 28:
			op = ssa.OpSignExt16to64
		case 48:
			op = ssa.OpSignExt32to64
		default:
			s.Fatalf("bad signed index extension %s", v.Type)
		}
	} else {
		switch 10*size + s.config.IntSize {
		case 14:
			op = ssa.OpZeroExt8to32
		case 18:
			op = ssa.OpZeroExt8to64
		case 24:
			op = ssa.OpZeroExt16to32
		case 28:
			op = ssa.OpZeroExt16to64
		case 48:
			op = ssa.OpZeroExt32to64
		default:
			s.Fatalf("bad unsigned index extension %s", v.Type)
		}
	}
	return s.newValue1(op, Types[TINT], v)
}

// SSARegNum returns the register (in cmd/internal/obj numbering) to
// which v has been allocated. Panics if v is not assigned to a
// register.
// TODO: Make this panic again once it stops happening routinely.
func SSARegNum(v *ssa.Value) int16 {
	reg := v.Block.Func.RegAlloc[v.ID]
	if reg == nil {
		v.Unimplementedf("nil regnum for value: %s\n%s\n", v.LongString(), v.Block.Func)
		return 0
	}
	return Thearch.SSARegToReg[reg.(*ssa.Register).Num]
}

// AutoVar returns a *Node and int64 representing the auto variable and offset within it
// where v should be spilled.
func AutoVar(v *ssa.Value) (*Node, int64) {
	loc := v.Block.Func.RegAlloc[v.ID].(ssa.LocalSlot)
	if v.Type.Size() > loc.Type.Size() {
		v.Fatalf("spill/restore type %s doesn't fit in slot type %s", v.Type, loc.Type)
	}
	return loc.N.(*Node), loc.Off
}

// fieldIdx finds the index of the field referred to by the ODOT node n.
func fieldIdx(n *Node) int {
	t := n.Left.Type
	f := n.Sym
	if !t.IsStruct() {
		panic("ODOT's LHS is not a struct")
	}

	var i int
	for _, t1 := range t.Fields().Slice() {
		if t1.Sym != f {
			i++
			continue
		}
		if t1.Offset != n.Xoffset {
			panic("field offset doesn't match")
		}
		return i
	}
	panic(fmt.Sprintf("can't find field in expr %s\n", n))

	// TODO: keep the result of this function somewhere in the ODOT Node
	// so we don't have to recompute it each time we need it.
}

// ssaExport exports a bunch of compiler services for the ssa backend.
type ssaExport struct {
	log           bool
	unimplemented bool
	mustImplement bool
}

func (s *ssaExport) TypeBool() ssa.Type    { return Types[TBOOL] }
func (s *ssaExport) TypeInt8() ssa.Type    { return Types[TINT8] }
func (s *ssaExport) TypeInt16() ssa.Type   { return Types[TINT16] }
func (s *ssaExport) TypeInt32() ssa.Type   { return Types[TINT32] }
func (s *ssaExport) TypeInt64() ssa.Type   { return Types[TINT64] }
func (s *ssaExport) TypeUInt8() ssa.Type   { return Types[TUINT8] }
func (s *ssaExport) TypeUInt16() ssa.Type  { return Types[TUINT16] }
func (s *ssaExport) TypeUInt32() ssa.Type  { return Types[TUINT32] }
func (s *ssaExport) TypeUInt64() ssa.Type  { return Types[TUINT64] }
func (s *ssaExport) TypeFloat32() ssa.Type { return Types[TFLOAT32] }
func (s *ssaExport) TypeFloat64() ssa.Type { return Types[TFLOAT64] }
func (s *ssaExport) TypeInt() ssa.Type     { return Types[TINT] }
func (s *ssaExport) TypeUintptr() ssa.Type { return Types[TUINTPTR] }
func (s *ssaExport) TypeString() ssa.Type  { return Types[TSTRING] }
func (s *ssaExport) TypeBytePtr() ssa.Type { return Ptrto(Types[TUINT8]) }

// StringData returns a symbol (a *Sym wrapped in an interface) which
// is the data component of a global string constant containing s.
func (*ssaExport) StringData(s string) interface{} {
	// TODO: is idealstring correct?  It might not matter...
	_, data := stringsym(s)
	return &ssa.ExternSymbol{Typ: idealstring, Sym: data}
}

func (e *ssaExport) Auto(t ssa.Type) ssa.GCNode {
	n := temp(t.(*Type))   // Note: adds new auto to Curfn.Func.Dcl list
	e.mustImplement = true // This modifies the input to SSA, so we want to make sure we succeed from here!
	return n
}

func (e *ssaExport) SplitString(name ssa.LocalSlot) (ssa.LocalSlot, ssa.LocalSlot) {
	n := name.N.(*Node)
	ptrType := Ptrto(Types[TUINT8])
	lenType := Types[TINT]
	if n.Class == PAUTO && !n.Addrtaken {
		// Split this string up into two separate variables.
		p := e.namedAuto(n.Sym.Name+".ptr", ptrType)
		l := e.namedAuto(n.Sym.Name+".len", lenType)
		return ssa.LocalSlot{N: p, Type: ptrType, Off: 0}, ssa.LocalSlot{N: l, Type: lenType, Off: 0}
	}
	// Return the two parts of the larger variable.
	return ssa.LocalSlot{N: n, Type: ptrType, Off: name.Off}, ssa.LocalSlot{N: n, Type: lenType, Off: name.Off + int64(Widthptr)}
}

func (e *ssaExport) SplitInterface(name ssa.LocalSlot) (ssa.LocalSlot, ssa.LocalSlot) {
	n := name.N.(*Node)
	t := Ptrto(Types[TUINT8])
	if n.Class == PAUTO && !n.Addrtaken {
		// Split this interface up into two separate variables.
		f := ".itab"
		if n.Type.IsEmptyInterface() {
			f = ".type"
		}
		c := e.namedAuto(n.Sym.Name+f, t)
		d := e.namedAuto(n.Sym.Name+".data", t)
		return ssa.LocalSlot{N: c, Type: t, Off: 0}, ssa.LocalSlot{N: d, Type: t, Off: 0}
	}
	// Return the two parts of the larger variable.
	return ssa.LocalSlot{N: n, Type: t, Off: name.Off}, ssa.LocalSlot{N: n, Type: t, Off: name.Off + int64(Widthptr)}
}

func (e *ssaExport) SplitSlice(name ssa.LocalSlot) (ssa.LocalSlot, ssa.LocalSlot, ssa.LocalSlot) {
	n := name.N.(*Node)
	ptrType := Ptrto(name.Type.ElemType().(*Type))
	lenType := Types[TINT]
	if n.Class == PAUTO && !n.Addrtaken {
		// Split this slice up into three separate variables.
		p := e.namedAuto(n.Sym.Name+".ptr", ptrType)
		l := e.namedAuto(n.Sym.Name+".len", lenType)
		c := e.namedAuto(n.Sym.Name+".cap", lenType)
		return ssa.LocalSlot{N: p, Type: ptrType, Off: 0}, ssa.LocalSlot{N: l, Type: lenType, Off: 0}, ssa.LocalSlot{N: c, Type: lenType, Off: 0}
	}
	// Return the three parts of the larger variable.
	return ssa.LocalSlot{N: n, Type: ptrType, Off: name.Off},
		ssa.LocalSlot{N: n, Type: lenType, Off: name.Off + int64(Widthptr)},
		ssa.LocalSlot{N: n, Type: lenType, Off: name.Off + int64(2*Widthptr)}
}

func (e *ssaExport) SplitComplex(name ssa.LocalSlot) (ssa.LocalSlot, ssa.LocalSlot) {
	n := name.N.(*Node)
	s := name.Type.Size() / 2
	var t *Type
	if s == 8 {
		t = Types[TFLOAT64]
	} else {
		t = Types[TFLOAT32]
	}
	if n.Class == PAUTO && !n.Addrtaken {
		// Split this complex up into two separate variables.
		c := e.namedAuto(n.Sym.Name+".real", t)
		d := e.namedAuto(n.Sym.Name+".imag", t)
		return ssa.LocalSlot{N: c, Type: t, Off: 0}, ssa.LocalSlot{N: d, Type: t, Off: 0}
	}
	// Return the two parts of the larger variable.
	return ssa.LocalSlot{N: n, Type: t, Off: name.Off}, ssa.LocalSlot{N: n, Type: t, Off: name.Off + s}
}

func (e *ssaExport) SplitStruct(name ssa.LocalSlot, i int) ssa.LocalSlot {
	n := name.N.(*Node)
	st := name.Type
	ft := st.FieldType(i)
	if n.Class == PAUTO && !n.Addrtaken {
		// Note: the _ field may appear several times.  But
		// have no fear, identically-named but distinct Autos are
		// ok, albeit maybe confusing for a debugger.
		x := e.namedAuto(n.Sym.Name+"."+st.FieldName(i), ft)
		return ssa.LocalSlot{N: x, Type: ft, Off: 0}
	}
	return ssa.LocalSlot{N: n, Type: ft, Off: name.Off + st.FieldOff(i)}
}

// namedAuto returns a new AUTO variable with the given name and type.
func (e *ssaExport) namedAuto(name string, typ ssa.Type) ssa.GCNode {
	t := typ.(*Type)
	s := &Sym{Name: name, Pkg: autopkg}
	n := Nod(ONAME, nil, nil)
	s.Def = n
	s.Def.Used = true
	n.Sym = s
	n.Type = t
	n.Class = PAUTO
	n.Addable = true
	n.Ullman = 1
	n.Esc = EscNever
	n.Xoffset = 0
	n.Name.Curfn = Curfn
	Curfn.Func.Dcl = append(Curfn.Func.Dcl, n)

	dowidth(t)
	e.mustImplement = true

	return n
}

func (e *ssaExport) CanSSA(t ssa.Type) bool {
	return canSSAType(t.(*Type))
}

func (e *ssaExport) Line(line int32) string {
	return linestr(line)
}

// Log logs a message from the compiler.
func (e *ssaExport) Logf(msg string, args ...interface{}) {
	// If e was marked as unimplemented, anything could happen. Ignore.
	if e.log && !e.unimplemented {
		fmt.Printf(msg, args...)
	}
}

func (e *ssaExport) Log() bool {
	return e.log
}

// Fatal reports a compiler error and exits.
func (e *ssaExport) Fatalf(line int32, msg string, args ...interface{}) {
	// If e was marked as unimplemented, anything could happen. Ignore.
	if !e.unimplemented {
		lineno = line
		Fatalf(msg, args...)
	}
}

// Unimplemented reports that the function cannot be compiled.
// It will be removed once SSA work is complete.
func (e *ssaExport) Unimplementedf(line int32, msg string, args ...interface{}) {
	if e.mustImplement {
		lineno = line
		Fatalf(msg, args...)
	}
	const alwaysLog = false // enable to calculate top unimplemented features
	if !e.unimplemented && (e.log || alwaysLog) {
		// first implementation failure, print explanation
		fmt.Printf("SSA unimplemented: "+msg+"\n", args...)
	}
	e.unimplemented = true
}

// Warnl reports a "warning", which is usually flag-triggered
// logging output for the benefit of tests.
func (e *ssaExport) Warnl(line int32, fmt_ string, args ...interface{}) {
	Warnl(line, fmt_, args...)
}

func (e *ssaExport) Debug_checknil() bool {
	return Debug_checknil != 0
}

func (n *Node) Typ() ssa.Type {
	return n.Type
}<|MERGE_RESOLUTION|>--- conflicted
+++ resolved
@@ -31,10 +31,6 @@
 }
 
 func shouldssa(fn *Node) bool {
-<<<<<<< HEAD
-	if Thearch.Thestring != "amd64" && Thearch.Thestring != "riscv" {
-		return false
-=======
 	switch Thearch.LinkArch.Name {
 	default:
 		// Only available for testing.
@@ -43,7 +39,7 @@
 		}
 		// Generally available.
 	case "amd64":
->>>>>>> 09eedc32
+	case "riscv":
 	}
 	if !ssaEnabled {
 		return false
