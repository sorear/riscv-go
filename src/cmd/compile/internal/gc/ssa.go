// Copyright 2015 The Go Authors. All rights reserved.
// Use of this source code is governed by a BSD-style
// license that can be found in the LICENSE file.

package gc

import (
	"bytes"
	"fmt"
	"html"
	"os"
	"strings"

	"cmd/compile/internal/ssa"
	"cmd/internal/obj"
	"cmd/internal/sys"
)

var ssaConfig *ssa.Config
var ssaExp ssaExport

func initssa() *ssa.Config {
	if ssaConfig == nil {
		ssaConfig = ssa.NewConfig(Thearch.LinkArch.Name, &ssaExp, Ctxt, Debug['N'] == 0)
		if Thearch.LinkArch.Name == "386" {
			ssaConfig.Set387(Thearch.Use387)
		}
	}
	ssaConfig.HTML = nil
	return ssaConfig
}

<<<<<<< HEAD
func shouldssa(fn *Node) bool {
	switch Thearch.LinkArch.Name {
	default:
		// Only available for testing.
		if os.Getenv("SSATEST") == "" {
			return false
		}
	case "amd64", "amd64p32", "arm", "386", "arm64", "ppc64le", "mips64", "mips64le", "riscv":
		// Generally available.
	}
	if !ssaEnabled {
		return false
	}

	// Environment variable control of SSA CG
	// 1. IF GOSSAFUNC == current function name THEN
	//       compile this function with SSA and log output to ssa.html

	// 2. IF GOSSAHASH == "" THEN
	//       compile this function (and everything else) with SSA

	// 3. IF GOSSAHASH == "n" or "N"
	//       IF GOSSAPKG == current package name THEN
	//          compile this function (and everything in this package) with SSA
	//       ELSE
	//          use the old back end for this function.
	//       This is for compatibility with existing test harness and should go away.

	// 4. IF GOSSAHASH is a suffix of the binary-rendered SHA1 hash of the function name THEN
	//          compile this function with SSA
	//       ELSE
	//          compile this function with the old back end.

	// Plan is for 3 to be removed when the tests are revised.
	// SSA is now default, and is disabled by setting
	// GOSSAHASH to n or N, or selectively with strings of
	// 0 and 1.

	name := fn.Func.Nname.Sym.Name

	funcname := os.Getenv("GOSSAFUNC")
	if funcname != "" {
		// If GOSSAFUNC is set, compile only that function.
		return name == funcname
	}

	pkg := os.Getenv("GOSSAPKG")
	if pkg != "" {
		// If GOSSAPKG is set, compile only that package.
		return localpkg.Name == pkg
	}

	return initssa().DebugHashMatch("GOSSAHASH", name)
}

=======
>>>>>>> f239196b
// buildssa builds an SSA function.
func buildssa(fn *Node) *ssa.Func {
	name := fn.Func.Nname.Sym.Name
	printssa := name == os.Getenv("GOSSAFUNC")
	if printssa {
		fmt.Println("generating SSA for", name)
		dumplist("buildssa-enter", fn.Func.Enter)
		dumplist("buildssa-body", fn.Nbody)
		dumplist("buildssa-exit", fn.Func.Exit)
	}

	var s state
	s.pushLine(fn.Lineno)
	defer s.popLine()

	if fn.Func.Pragma&CgoUnsafeArgs != 0 {
		s.cgoUnsafeArgs = true
	}
	if fn.Func.Pragma&Nowritebarrier != 0 {
		s.noWB = true
	}
	defer func() {
		if s.WBLineno != 0 {
			fn.Func.WBLineno = s.WBLineno
		}
	}()
	// TODO(khr): build config just once at the start of the compiler binary

	ssaExp.log = printssa

	s.config = initssa()
	s.f = s.config.NewFunc()
	s.f.Name = name
	s.exitCode = fn.Func.Exit
	s.panics = map[funcLine]*ssa.Block{}
	s.config.DebugTest = s.config.DebugHashMatch("GOSSAHASH", name)

	if name == os.Getenv("GOSSAFUNC") {
		// TODO: tempfile? it is handy to have the location
		// of this file be stable, so you can just reload in the browser.
		s.config.HTML = ssa.NewHTMLWriter("ssa.html", s.config, name)
		// TODO: generate and print a mapping from nodes to values and blocks
	}

	// Allocate starting block
	s.f.Entry = s.f.NewBlock(ssa.BlockPlain)

	// Allocate starting values
	s.labels = map[string]*ssaLabel{}
	s.labeledNodes = map[*Node]*ssaLabel{}
	s.fwdVars = map[*Node]*ssa.Value{}
	s.startmem = s.entryNewValue0(ssa.OpInitMem, ssa.TypeMem)
	s.sp = s.entryNewValue0(ssa.OpSP, Types[TUINTPTR]) // TODO: use generic pointer type (unsafe.Pointer?) instead
	s.sb = s.entryNewValue0(ssa.OpSB, Types[TUINTPTR])

	s.startBlock(s.f.Entry)
	s.vars[&memVar] = s.startmem

	s.varsyms = map[*Node]interface{}{}

	// Generate addresses of local declarations
	s.decladdrs = map[*Node]*ssa.Value{}
	for _, n := range fn.Func.Dcl {
		switch n.Class {
		case PPARAM, PPARAMOUT:
			aux := s.lookupSymbol(n, &ssa.ArgSymbol{Typ: n.Type, Node: n})
			s.decladdrs[n] = s.entryNewValue1A(ssa.OpAddr, ptrto(n.Type), aux, s.sp)
			if n.Class == PPARAMOUT && s.canSSA(n) {
				// Save ssa-able PPARAMOUT variables so we can
				// store them back to the stack at the end of
				// the function.
				s.returns = append(s.returns, n)
			}
		case PAUTO:
			// processed at each use, to prevent Addr coming
			// before the decl.
		case PAUTOHEAP:
			// moved to heap - already handled by frontend
		case PFUNC:
			// local function - already handled by frontend
		default:
			s.Fatalf("local variable with class %s unimplemented", classnames[n.Class])
		}
	}

	// Populate arguments.
	for _, n := range fn.Func.Dcl {
		if n.Class != PPARAM {
			continue
		}
		var v *ssa.Value
		if s.canSSA(n) {
			v = s.newValue0A(ssa.OpArg, n.Type, n)
		} else {
			// Not SSAable. Load it.
			v = s.newValue2(ssa.OpLoad, n.Type, s.decladdrs[n], s.startmem)
		}
		s.vars[n] = v
	}

	// Convert the AST-based IR to the SSA-based IR
	s.stmtList(fn.Func.Enter)
	s.stmtList(fn.Nbody)

	// fallthrough to exit
	if s.curBlock != nil {
		s.pushLine(fn.Func.Endlineno)
		s.exit()
		s.popLine()
	}

	// Check that we used all labels
	for name, lab := range s.labels {
		if !lab.used() && !lab.reported && !lab.defNode.Used {
			yyerrorl(lab.defNode.Lineno, "label %v defined and not used", name)
			lab.reported = true
		}
		if lab.used() && !lab.defined() && !lab.reported {
			yyerrorl(lab.useNode.Lineno, "label %v not defined", name)
			lab.reported = true
		}
	}

	// Check any forward gotos. Non-forward gotos have already been checked.
	for _, n := range s.fwdGotos {
		lab := s.labels[n.Left.Sym.Name]
		// If the label is undefined, we have already have printed an error.
		if lab.defined() {
			s.checkgoto(n, lab.defNode)
		}
	}

	if nerrors > 0 {
		s.f.Free()
		return nil
	}

	s.insertPhis()

	// Don't carry reference this around longer than necessary
	s.exitCode = Nodes{}

	// Main call to ssa package to compile function
	ssa.Compile(s.f)

	return s.f
}

type state struct {
	// configuration (arch) information
	config *ssa.Config

	// function we're building
	f *ssa.Func

	// labels and labeled control flow nodes (OFOR, OSWITCH, OSELECT) in f
	labels       map[string]*ssaLabel
	labeledNodes map[*Node]*ssaLabel

	// gotos that jump forward; required for deferred checkgoto calls
	fwdGotos []*Node
	// Code that must precede any return
	// (e.g., copying value of heap-escaped paramout back to true paramout)
	exitCode Nodes

	// unlabeled break and continue statement tracking
	breakTo    *ssa.Block // current target for plain break statement
	continueTo *ssa.Block // current target for plain continue statement

	// current location where we're interpreting the AST
	curBlock *ssa.Block

	// variable assignments in the current block (map from variable symbol to ssa value)
	// *Node is the unique identifier (an ONAME Node) for the variable.
	// TODO: keep a single varnum map, then make all of these maps slices instead?
	vars map[*Node]*ssa.Value

	// fwdVars are variables that are used before they are defined in the current block.
	// This map exists just to coalesce multiple references into a single FwdRef op.
	// *Node is the unique identifier (an ONAME Node) for the variable.
	fwdVars map[*Node]*ssa.Value

	// all defined variables at the end of each block. Indexed by block ID.
	defvars []map[*Node]*ssa.Value

	// addresses of PPARAM and PPARAMOUT variables.
	decladdrs map[*Node]*ssa.Value

	// symbols for PEXTERN, PAUTO and PPARAMOUT variables so they can be reused.
	varsyms map[*Node]interface{}

	// starting values. Memory, stack pointer, and globals pointer
	startmem *ssa.Value
	sp       *ssa.Value
	sb       *ssa.Value

	// line number stack. The current line number is top of stack
	line []int32

	// list of panic calls by function name and line number.
	// Used to deduplicate panic calls.
	panics map[funcLine]*ssa.Block

	// list of PPARAMOUT (return) variables.
	returns []*Node

	// A dummy value used during phi construction.
	placeholder *ssa.Value

	cgoUnsafeArgs bool
	noWB          bool
	WBLineno      int32 // line number of first write barrier. 0=no write barriers
}

type funcLine struct {
	f    *Node
	line int32
}

type ssaLabel struct {
	target         *ssa.Block // block identified by this label
	breakTarget    *ssa.Block // block to break to in control flow node identified by this label
	continueTarget *ssa.Block // block to continue to in control flow node identified by this label
	defNode        *Node      // label definition Node (OLABEL)
	// Label use Node (OGOTO, OBREAK, OCONTINUE).
	// Used only for error detection and reporting.
	// There might be multiple uses, but we only need to track one.
	useNode  *Node
	reported bool // reported indicates whether an error has already been reported for this label
}

// defined reports whether the label has a definition (OLABEL node).
func (l *ssaLabel) defined() bool { return l.defNode != nil }

// used reports whether the label has a use (OGOTO, OBREAK, or OCONTINUE node).
func (l *ssaLabel) used() bool { return l.useNode != nil }

// label returns the label associated with sym, creating it if necessary.
func (s *state) label(sym *Sym) *ssaLabel {
	lab := s.labels[sym.Name]
	if lab == nil {
		lab = new(ssaLabel)
		s.labels[sym.Name] = lab
	}
	return lab
}

func (s *state) Logf(msg string, args ...interface{})              { s.config.Logf(msg, args...) }
func (s *state) Log() bool                                         { return s.config.Log() }
func (s *state) Fatalf(msg string, args ...interface{})            { s.config.Fatalf(s.peekLine(), msg, args...) }
func (s *state) Warnl(line int32, msg string, args ...interface{}) { s.config.Warnl(line, msg, args...) }
func (s *state) Debug_checknil() bool                              { return s.config.Debug_checknil() }

var (
	// dummy node for the memory variable
	memVar = Node{Op: ONAME, Class: Pxxx, Sym: &Sym{Name: "mem"}}

	// dummy nodes for temporary variables
	ptrVar    = Node{Op: ONAME, Class: Pxxx, Sym: &Sym{Name: "ptr"}}
	lenVar    = Node{Op: ONAME, Class: Pxxx, Sym: &Sym{Name: "len"}}
	newlenVar = Node{Op: ONAME, Class: Pxxx, Sym: &Sym{Name: "newlen"}}
	capVar    = Node{Op: ONAME, Class: Pxxx, Sym: &Sym{Name: "cap"}}
	typVar    = Node{Op: ONAME, Class: Pxxx, Sym: &Sym{Name: "typ"}}
	idataVar  = Node{Op: ONAME, Class: Pxxx, Sym: &Sym{Name: "idata"}}
	okVar     = Node{Op: ONAME, Class: Pxxx, Sym: &Sym{Name: "ok"}}
	deltaVar  = Node{Op: ONAME, Class: Pxxx, Sym: &Sym{Name: "delta"}}
)

// startBlock sets the current block we're generating code in to b.
func (s *state) startBlock(b *ssa.Block) {
	if s.curBlock != nil {
		s.Fatalf("starting block %v when block %v has not ended", b, s.curBlock)
	}
	s.curBlock = b
	s.vars = map[*Node]*ssa.Value{}
	for n := range s.fwdVars {
		delete(s.fwdVars, n)
	}
}

// endBlock marks the end of generating code for the current block.
// Returns the (former) current block. Returns nil if there is no current
// block, i.e. if no code flows to the current execution point.
func (s *state) endBlock() *ssa.Block {
	b := s.curBlock
	if b == nil {
		return nil
	}
	for len(s.defvars) <= int(b.ID) {
		s.defvars = append(s.defvars, nil)
	}
	s.defvars[b.ID] = s.vars
	s.curBlock = nil
	s.vars = nil
	b.Line = s.peekLine()
	return b
}

// pushLine pushes a line number on the line number stack.
func (s *state) pushLine(line int32) {
	if line == 0 {
		// the frontend may emit node with line number missing,
		// use the parent line number in this case.
		line = s.peekLine()
		if Debug['K'] != 0 {
			Warn("buildssa: line 0")
		}
	}
	s.line = append(s.line, line)
}

// popLine pops the top of the line number stack.
func (s *state) popLine() {
	s.line = s.line[:len(s.line)-1]
}

// peekLine peek the top of the line number stack.
func (s *state) peekLine() int32 {
	return s.line[len(s.line)-1]
}

func (s *state) Error(msg string, args ...interface{}) {
	yyerrorl(s.peekLine(), msg, args...)
}

// newValue0 adds a new value with no arguments to the current block.
func (s *state) newValue0(op ssa.Op, t ssa.Type) *ssa.Value {
	return s.curBlock.NewValue0(s.peekLine(), op, t)
}

// newValue0A adds a new value with no arguments and an aux value to the current block.
func (s *state) newValue0A(op ssa.Op, t ssa.Type, aux interface{}) *ssa.Value {
	return s.curBlock.NewValue0A(s.peekLine(), op, t, aux)
}

// newValue0I adds a new value with no arguments and an auxint value to the current block.
func (s *state) newValue0I(op ssa.Op, t ssa.Type, auxint int64) *ssa.Value {
	return s.curBlock.NewValue0I(s.peekLine(), op, t, auxint)
}

// newValue1 adds a new value with one argument to the current block.
func (s *state) newValue1(op ssa.Op, t ssa.Type, arg *ssa.Value) *ssa.Value {
	return s.curBlock.NewValue1(s.peekLine(), op, t, arg)
}

// newValue1A adds a new value with one argument and an aux value to the current block.
func (s *state) newValue1A(op ssa.Op, t ssa.Type, aux interface{}, arg *ssa.Value) *ssa.Value {
	return s.curBlock.NewValue1A(s.peekLine(), op, t, aux, arg)
}

// newValue1I adds a new value with one argument and an auxint value to the current block.
func (s *state) newValue1I(op ssa.Op, t ssa.Type, aux int64, arg *ssa.Value) *ssa.Value {
	return s.curBlock.NewValue1I(s.peekLine(), op, t, aux, arg)
}

// newValue2 adds a new value with two arguments to the current block.
func (s *state) newValue2(op ssa.Op, t ssa.Type, arg0, arg1 *ssa.Value) *ssa.Value {
	return s.curBlock.NewValue2(s.peekLine(), op, t, arg0, arg1)
}

// newValue2I adds a new value with two arguments and an auxint value to the current block.
func (s *state) newValue2I(op ssa.Op, t ssa.Type, aux int64, arg0, arg1 *ssa.Value) *ssa.Value {
	return s.curBlock.NewValue2I(s.peekLine(), op, t, aux, arg0, arg1)
}

// newValue3 adds a new value with three arguments to the current block.
func (s *state) newValue3(op ssa.Op, t ssa.Type, arg0, arg1, arg2 *ssa.Value) *ssa.Value {
	return s.curBlock.NewValue3(s.peekLine(), op, t, arg0, arg1, arg2)
}

// newValue3I adds a new value with three arguments and an auxint value to the current block.
func (s *state) newValue3I(op ssa.Op, t ssa.Type, aux int64, arg0, arg1, arg2 *ssa.Value) *ssa.Value {
	return s.curBlock.NewValue3I(s.peekLine(), op, t, aux, arg0, arg1, arg2)
}

// newValue4 adds a new value with four arguments to the current block.
func (s *state) newValue4(op ssa.Op, t ssa.Type, arg0, arg1, arg2, arg3 *ssa.Value) *ssa.Value {
	return s.curBlock.NewValue4(s.peekLine(), op, t, arg0, arg1, arg2, arg3)
}

// entryNewValue0 adds a new value with no arguments to the entry block.
func (s *state) entryNewValue0(op ssa.Op, t ssa.Type) *ssa.Value {
	return s.f.Entry.NewValue0(s.peekLine(), op, t)
}

// entryNewValue0A adds a new value with no arguments and an aux value to the entry block.
func (s *state) entryNewValue0A(op ssa.Op, t ssa.Type, aux interface{}) *ssa.Value {
	return s.f.Entry.NewValue0A(s.peekLine(), op, t, aux)
}

// entryNewValue0I adds a new value with no arguments and an auxint value to the entry block.
func (s *state) entryNewValue0I(op ssa.Op, t ssa.Type, auxint int64) *ssa.Value {
	return s.f.Entry.NewValue0I(s.peekLine(), op, t, auxint)
}

// entryNewValue1 adds a new value with one argument to the entry block.
func (s *state) entryNewValue1(op ssa.Op, t ssa.Type, arg *ssa.Value) *ssa.Value {
	return s.f.Entry.NewValue1(s.peekLine(), op, t, arg)
}

// entryNewValue1 adds a new value with one argument and an auxint value to the entry block.
func (s *state) entryNewValue1I(op ssa.Op, t ssa.Type, auxint int64, arg *ssa.Value) *ssa.Value {
	return s.f.Entry.NewValue1I(s.peekLine(), op, t, auxint, arg)
}

// entryNewValue1A adds a new value with one argument and an aux value to the entry block.
func (s *state) entryNewValue1A(op ssa.Op, t ssa.Type, aux interface{}, arg *ssa.Value) *ssa.Value {
	return s.f.Entry.NewValue1A(s.peekLine(), op, t, aux, arg)
}

// entryNewValue2 adds a new value with two arguments to the entry block.
func (s *state) entryNewValue2(op ssa.Op, t ssa.Type, arg0, arg1 *ssa.Value) *ssa.Value {
	return s.f.Entry.NewValue2(s.peekLine(), op, t, arg0, arg1)
}

// const* routines add a new const value to the entry block.
func (s *state) constSlice(t ssa.Type) *ssa.Value       { return s.f.ConstSlice(s.peekLine(), t) }
func (s *state) constInterface(t ssa.Type) *ssa.Value   { return s.f.ConstInterface(s.peekLine(), t) }
func (s *state) constNil(t ssa.Type) *ssa.Value         { return s.f.ConstNil(s.peekLine(), t) }
func (s *state) constEmptyString(t ssa.Type) *ssa.Value { return s.f.ConstEmptyString(s.peekLine(), t) }
func (s *state) constBool(c bool) *ssa.Value {
	return s.f.ConstBool(s.peekLine(), Types[TBOOL], c)
}
func (s *state) constInt8(t ssa.Type, c int8) *ssa.Value {
	return s.f.ConstInt8(s.peekLine(), t, c)
}
func (s *state) constInt16(t ssa.Type, c int16) *ssa.Value {
	return s.f.ConstInt16(s.peekLine(), t, c)
}
func (s *state) constInt32(t ssa.Type, c int32) *ssa.Value {
	return s.f.ConstInt32(s.peekLine(), t, c)
}
func (s *state) constInt64(t ssa.Type, c int64) *ssa.Value {
	return s.f.ConstInt64(s.peekLine(), t, c)
}
func (s *state) constFloat32(t ssa.Type, c float64) *ssa.Value {
	return s.f.ConstFloat32(s.peekLine(), t, c)
}
func (s *state) constFloat64(t ssa.Type, c float64) *ssa.Value {
	return s.f.ConstFloat64(s.peekLine(), t, c)
}
func (s *state) constInt(t ssa.Type, c int64) *ssa.Value {
	if s.config.IntSize == 8 {
		return s.constInt64(t, c)
	}
	if int64(int32(c)) != c {
		s.Fatalf("integer constant too big %d", c)
	}
	return s.constInt32(t, int32(c))
}

// stmtList converts the statement list n to SSA and adds it to s.
func (s *state) stmtList(l Nodes) {
	for _, n := range l.Slice() {
		s.stmt(n)
	}
}

// stmt converts the statement n to SSA and adds it to s.
func (s *state) stmt(n *Node) {
	s.pushLine(n.Lineno)
	defer s.popLine()

	// If s.curBlock is nil, then we're about to generate dead code.
	// We can't just short-circuit here, though,
	// because we check labels and gotos as part of SSA generation.
	// Provide a block for the dead code so that we don't have
	// to add special cases everywhere else.
	if s.curBlock == nil {
		dead := s.f.NewBlock(ssa.BlockPlain)
		s.startBlock(dead)
	}

	s.stmtList(n.Ninit)
	switch n.Op {

	case OBLOCK:
		s.stmtList(n.List)

	// No-ops
	case OEMPTY, ODCLCONST, ODCLTYPE, OFALL:

	// Expression statements
	case OCALLFUNC:
		if isIntrinsicCall(n) {
			s.intrinsicCall(n)
			return
		}
		fallthrough

	case OCALLMETH, OCALLINTER:
		s.call(n, callNormal)
		if n.Op == OCALLFUNC && n.Left.Op == ONAME && n.Left.Class == PFUNC {
			if fn := n.Left.Sym.Name; compiling_runtime && fn == "throw" ||
				n.Left.Sym.Pkg == Runtimepkg && (fn == "throwinit" || fn == "gopanic" || fn == "panicwrap" || fn == "selectgo" || fn == "block") {
				m := s.mem()
				b := s.endBlock()
				b.Kind = ssa.BlockExit
				b.SetControl(m)
				// TODO: never rewrite OPANIC to OCALLFUNC in the
				// first place. Need to wait until all backends
				// go through SSA.
			}
		}
	case ODEFER:
		s.call(n.Left, callDefer)
	case OPROC:
		s.call(n.Left, callGo)

	case OAS2DOTTYPE:
		res, resok := s.dottype(n.Rlist.First(), true)
		s.assign(n.List.First(), res, needwritebarrier(n.List.First(), n.Rlist.First()), false, n.Lineno, 0, false)
		s.assign(n.List.Second(), resok, false, false, n.Lineno, 0, false)
		return

	case ODCL:
		if n.Left.Class == PAUTOHEAP {
			Fatalf("DCL %v", n)
		}

	case OLABEL:
		sym := n.Left.Sym

		if isblanksym(sym) {
			// Empty identifier is valid but useless.
			// See issues 11589, 11593.
			return
		}

		lab := s.label(sym)

		// Associate label with its control flow node, if any
		if ctl := n.Name.Defn; ctl != nil {
			switch ctl.Op {
			case OFOR, OSWITCH, OSELECT:
				s.labeledNodes[ctl] = lab
			}
		}

		if !lab.defined() {
			lab.defNode = n
		} else {
			s.Error("label %v already defined at %v", sym, linestr(lab.defNode.Lineno))
			lab.reported = true
		}
		// The label might already have a target block via a goto.
		if lab.target == nil {
			lab.target = s.f.NewBlock(ssa.BlockPlain)
		}

		// go to that label (we pretend "label:" is preceded by "goto label")
		b := s.endBlock()
		b.AddEdgeTo(lab.target)
		s.startBlock(lab.target)

	case OGOTO:
		sym := n.Left.Sym

		lab := s.label(sym)
		if lab.target == nil {
			lab.target = s.f.NewBlock(ssa.BlockPlain)
		}
		if !lab.used() {
			lab.useNode = n
		}

		if lab.defined() {
			s.checkgoto(n, lab.defNode)
		} else {
			s.fwdGotos = append(s.fwdGotos, n)
		}

		b := s.endBlock()
		b.AddEdgeTo(lab.target)

	case OAS, OASWB:
		// Check whether we can generate static data rather than code.
		// If so, ignore n and defer data generation until codegen.
		// Failure to do this causes writes to readonly symbols.
		if gen_as_init(n, true) {
			var data []*Node
			if s.f.StaticData != nil {
				data = s.f.StaticData.([]*Node)
			}
			s.f.StaticData = append(data, n)
			return
		}

		if n.Left == n.Right && n.Left.Op == ONAME {
			// An x=x assignment. No point in doing anything
			// here. In addition, skipping this assignment
			// prevents generating:
			//   VARDEF x
			//   COPY x -> x
			// which is bad because x is incorrectly considered
			// dead before the vardef. See issue #14904.
			return
		}

		var t *Type
		if n.Right != nil {
			t = n.Right.Type
		} else {
			t = n.Left.Type
		}

		// Evaluate RHS.
		rhs := n.Right
		if rhs != nil {
			switch rhs.Op {
			case OSTRUCTLIT, OARRAYLIT, OSLICELIT:
				// All literals with nonzero fields have already been
				// rewritten during walk. Any that remain are just T{}
				// or equivalents. Use the zero value.
				if !iszero(rhs) {
					Fatalf("literal with nonzero value in SSA: %v", rhs)
				}
				rhs = nil
			case OAPPEND:
				// If we're writing the result of an append back to the same slice,
				// handle it specially to avoid write barriers on the fast (non-growth) path.
				// If the slice can be SSA'd, it'll be on the stack,
				// so there will be no write barriers,
				// so there's no need to attempt to prevent them.
				if samesafeexpr(n.Left, rhs.List.First()) && !s.canSSA(n.Left) {
					s.append(rhs, true)
					return
				}
			}
		}
		var r *ssa.Value
		var isVolatile bool
		needwb := n.Op == OASWB && rhs != nil
		deref := !canSSAType(t)
		if deref {
			if rhs == nil {
				r = nil // Signal assign to use OpZero.
			} else {
				r, isVolatile = s.addr(rhs, false)
			}
		} else {
			if rhs == nil {
				r = s.zeroVal(t)
			} else {
				r = s.expr(rhs)
			}
		}
		if rhs != nil && rhs.Op == OAPPEND && needwritebarrier(n.Left, rhs) {
			// The frontend gets rid of the write barrier to enable the special OAPPEND
			// handling above, but since this is not a special case, we need it.
			// TODO: just add a ptr graying to the end of growslice?
			// TODO: check whether we need to provide special handling and a write barrier
			// for ODOTTYPE and ORECV also.
			// They get similar wb-removal treatment in walk.go:OAS.
			needwb = true
		}

		var skip skipMask
		if rhs != nil && (rhs.Op == OSLICE || rhs.Op == OSLICE3 || rhs.Op == OSLICESTR) && samesafeexpr(rhs.Left, n.Left) {
			// We're assigning a slicing operation back to its source.
			// Don't write back fields we aren't changing. See issue #14855.
			i, j, k := rhs.SliceBounds()
			if i != nil && (i.Op == OLITERAL && i.Val().Ctype() == CTINT && i.Int64() == 0) {
				// [0:...] is the same as [:...]
				i = nil
			}
			// TODO: detect defaults for len/cap also.
			// Currently doesn't really work because (*p)[:len(*p)] appears here as:
			//    tmp = len(*p)
			//    (*p)[:tmp]
			//if j != nil && (j.Op == OLEN && samesafeexpr(j.Left, n.Left)) {
			//      j = nil
			//}
			//if k != nil && (k.Op == OCAP && samesafeexpr(k.Left, n.Left)) {
			//      k = nil
			//}
			if i == nil {
				skip |= skipPtr
				if j == nil {
					skip |= skipLen
				}
				if k == nil {
					skip |= skipCap
				}
			}
		}

		s.assign(n.Left, r, needwb, deref, n.Lineno, skip, isVolatile)

	case OIF:
		bThen := s.f.NewBlock(ssa.BlockPlain)
		bEnd := s.f.NewBlock(ssa.BlockPlain)
		var bElse *ssa.Block
		if n.Rlist.Len() != 0 {
			bElse = s.f.NewBlock(ssa.BlockPlain)
			s.condBranch(n.Left, bThen, bElse, n.Likely)
		} else {
			s.condBranch(n.Left, bThen, bEnd, n.Likely)
		}

		s.startBlock(bThen)
		s.stmtList(n.Nbody)
		if b := s.endBlock(); b != nil {
			b.AddEdgeTo(bEnd)
		}

		if n.Rlist.Len() != 0 {
			s.startBlock(bElse)
			s.stmtList(n.Rlist)
			if b := s.endBlock(); b != nil {
				b.AddEdgeTo(bEnd)
			}
		}
		s.startBlock(bEnd)

	case ORETURN:
		s.stmtList(n.List)
		s.exit()
	case ORETJMP:
		s.stmtList(n.List)
		b := s.exit()
		b.Kind = ssa.BlockRetJmp // override BlockRet
		b.Aux = n.Left.Sym

	case OCONTINUE, OBREAK:
		var op string
		var to *ssa.Block
		switch n.Op {
		case OCONTINUE:
			op = "continue"
			to = s.continueTo
		case OBREAK:
			op = "break"
			to = s.breakTo
		}
		if n.Left == nil {
			// plain break/continue
			if to == nil {
				s.Error("%s is not in a loop", op)
				return
			}
			// nothing to do; "to" is already the correct target
		} else {
			// labeled break/continue; look up the target
			sym := n.Left.Sym
			lab := s.label(sym)
			if !lab.used() {
				lab.useNode = n.Left
			}
			if !lab.defined() {
				s.Error("%s label not defined: %v", op, sym)
				lab.reported = true
				return
			}
			switch n.Op {
			case OCONTINUE:
				to = lab.continueTarget
			case OBREAK:
				to = lab.breakTarget
			}
			if to == nil {
				// Valid label but not usable with a break/continue here, e.g.:
				// for {
				// 	continue abc
				// }
				// abc:
				// for {}
				s.Error("invalid %s label %v", op, sym)
				lab.reported = true
				return
			}
		}

		b := s.endBlock()
		b.AddEdgeTo(to)

	case OFOR:
		// OFOR: for Ninit; Left; Right { Nbody }
		bCond := s.f.NewBlock(ssa.BlockPlain)
		bBody := s.f.NewBlock(ssa.BlockPlain)
		bIncr := s.f.NewBlock(ssa.BlockPlain)
		bEnd := s.f.NewBlock(ssa.BlockPlain)

		// first, jump to condition test
		b := s.endBlock()
		b.AddEdgeTo(bCond)

		// generate code to test condition
		s.startBlock(bCond)
		if n.Left != nil {
			s.condBranch(n.Left, bBody, bEnd, 1)
		} else {
			b := s.endBlock()
			b.Kind = ssa.BlockPlain
			b.AddEdgeTo(bBody)
		}

		// set up for continue/break in body
		prevContinue := s.continueTo
		prevBreak := s.breakTo
		s.continueTo = bIncr
		s.breakTo = bEnd
		lab := s.labeledNodes[n]
		if lab != nil {
			// labeled for loop
			lab.continueTarget = bIncr
			lab.breakTarget = bEnd
		}

		// generate body
		s.startBlock(bBody)
		s.stmtList(n.Nbody)

		// tear down continue/break
		s.continueTo = prevContinue
		s.breakTo = prevBreak
		if lab != nil {
			lab.continueTarget = nil
			lab.breakTarget = nil
		}

		// done with body, goto incr
		if b := s.endBlock(); b != nil {
			b.AddEdgeTo(bIncr)
		}

		// generate incr
		s.startBlock(bIncr)
		if n.Right != nil {
			s.stmt(n.Right)
		}
		if b := s.endBlock(); b != nil {
			b.AddEdgeTo(bCond)
		}
		s.startBlock(bEnd)

	case OSWITCH, OSELECT:
		// These have been mostly rewritten by the front end into their Nbody fields.
		// Our main task is to correctly hook up any break statements.
		bEnd := s.f.NewBlock(ssa.BlockPlain)

		prevBreak := s.breakTo
		s.breakTo = bEnd
		lab := s.labeledNodes[n]
		if lab != nil {
			// labeled
			lab.breakTarget = bEnd
		}

		// generate body code
		s.stmtList(n.Nbody)

		s.breakTo = prevBreak
		if lab != nil {
			lab.breakTarget = nil
		}

		// OSWITCH never falls through (s.curBlock == nil here).
		// OSELECT does not fall through if we're calling selectgo.
		// OSELECT does fall through if we're calling selectnb{send,recv}[2].
		// In those latter cases, go to the code after the select.
		if b := s.endBlock(); b != nil {
			b.AddEdgeTo(bEnd)
		}
		s.startBlock(bEnd)

	case OVARKILL:
		// Insert a varkill op to record that a variable is no longer live.
		// We only care about liveness info at call sites, so putting the
		// varkill in the store chain is enough to keep it correctly ordered
		// with respect to call ops.
		if !s.canSSA(n.Left) {
			s.vars[&memVar] = s.newValue1A(ssa.OpVarKill, ssa.TypeMem, n.Left, s.mem())
		}

	case OVARLIVE:
		// Insert a varlive op to record that a variable is still live.
		if !n.Left.Addrtaken {
			s.Fatalf("VARLIVE variable %v must have Addrtaken set", n.Left)
		}
		s.vars[&memVar] = s.newValue1A(ssa.OpVarLive, ssa.TypeMem, n.Left, s.mem())

	case OCHECKNIL:
		p := s.expr(n.Left)
		s.nilCheck(p)

	case OSQRT:
		s.expr(n.Left)

	case ORISCVEXIT:
		a := s.expr(n.List.First())
		s.vars[&memVar] = s.newValue2(ssa.OpExitProc, ssa.TypeMem, a, s.mem())
		s.exit()

	default:
		s.Fatalf("unhandled stmt %v", n.Op)
	}
}

// exit processes any code that needs to be generated just before returning.
// It returns a BlockRet block that ends the control flow. Its control value
// will be set to the final memory state.
func (s *state) exit() *ssa.Block {
	if hasdefer {
		s.rtcall(Deferreturn, true, nil)
	}

	// Run exit code. Typically, this code copies heap-allocated PPARAMOUT
	// variables back to the stack.
	s.stmtList(s.exitCode)

	// Store SSAable PPARAMOUT variables back to stack locations.
	for _, n := range s.returns {
		addr := s.decladdrs[n]
		val := s.variable(n, n.Type)
		s.vars[&memVar] = s.newValue1A(ssa.OpVarDef, ssa.TypeMem, n, s.mem())
		s.vars[&memVar] = s.newValue3I(ssa.OpStore, ssa.TypeMem, n.Type.Size(), addr, val, s.mem())
		// TODO: if val is ever spilled, we'd like to use the
		// PPARAMOUT slot for spilling it. That won't happen
		// currently.
	}

	// Do actual return.
	m := s.mem()
	b := s.endBlock()
	b.Kind = ssa.BlockRet
	b.SetControl(m)
	return b
}

type opAndType struct {
	op    Op
	etype EType
}

var opToSSA = map[opAndType]ssa.Op{
	opAndType{OADD, TINT8}:    ssa.OpAdd8,
	opAndType{OADD, TUINT8}:   ssa.OpAdd8,
	opAndType{OADD, TINT16}:   ssa.OpAdd16,
	opAndType{OADD, TUINT16}:  ssa.OpAdd16,
	opAndType{OADD, TINT32}:   ssa.OpAdd32,
	opAndType{OADD, TUINT32}:  ssa.OpAdd32,
	opAndType{OADD, TPTR32}:   ssa.OpAdd32,
	opAndType{OADD, TINT64}:   ssa.OpAdd64,
	opAndType{OADD, TUINT64}:  ssa.OpAdd64,
	opAndType{OADD, TPTR64}:   ssa.OpAdd64,
	opAndType{OADD, TFLOAT32}: ssa.OpAdd32F,
	opAndType{OADD, TFLOAT64}: ssa.OpAdd64F,

	opAndType{OSUB, TINT8}:    ssa.OpSub8,
	opAndType{OSUB, TUINT8}:   ssa.OpSub8,
	opAndType{OSUB, TINT16}:   ssa.OpSub16,
	opAndType{OSUB, TUINT16}:  ssa.OpSub16,
	opAndType{OSUB, TINT32}:   ssa.OpSub32,
	opAndType{OSUB, TUINT32}:  ssa.OpSub32,
	opAndType{OSUB, TINT64}:   ssa.OpSub64,
	opAndType{OSUB, TUINT64}:  ssa.OpSub64,
	opAndType{OSUB, TFLOAT32}: ssa.OpSub32F,
	opAndType{OSUB, TFLOAT64}: ssa.OpSub64F,

	opAndType{ONOT, TBOOL}: ssa.OpNot,

	opAndType{OMINUS, TINT8}:    ssa.OpNeg8,
	opAndType{OMINUS, TUINT8}:   ssa.OpNeg8,
	opAndType{OMINUS, TINT16}:   ssa.OpNeg16,
	opAndType{OMINUS, TUINT16}:  ssa.OpNeg16,
	opAndType{OMINUS, TINT32}:   ssa.OpNeg32,
	opAndType{OMINUS, TUINT32}:  ssa.OpNeg32,
	opAndType{OMINUS, TINT64}:   ssa.OpNeg64,
	opAndType{OMINUS, TUINT64}:  ssa.OpNeg64,
	opAndType{OMINUS, TFLOAT32}: ssa.OpNeg32F,
	opAndType{OMINUS, TFLOAT64}: ssa.OpNeg64F,

	opAndType{OCOM, TINT8}:   ssa.OpCom8,
	opAndType{OCOM, TUINT8}:  ssa.OpCom8,
	opAndType{OCOM, TINT16}:  ssa.OpCom16,
	opAndType{OCOM, TUINT16}: ssa.OpCom16,
	opAndType{OCOM, TINT32}:  ssa.OpCom32,
	opAndType{OCOM, TUINT32}: ssa.OpCom32,
	opAndType{OCOM, TINT64}:  ssa.OpCom64,
	opAndType{OCOM, TUINT64}: ssa.OpCom64,

	opAndType{OIMAG, TCOMPLEX64}:  ssa.OpComplexImag,
	opAndType{OIMAG, TCOMPLEX128}: ssa.OpComplexImag,
	opAndType{OREAL, TCOMPLEX64}:  ssa.OpComplexReal,
	opAndType{OREAL, TCOMPLEX128}: ssa.OpComplexReal,

	opAndType{OMUL, TINT8}:    ssa.OpMul8,
	opAndType{OMUL, TUINT8}:   ssa.OpMul8,
	opAndType{OMUL, TINT16}:   ssa.OpMul16,
	opAndType{OMUL, TUINT16}:  ssa.OpMul16,
	opAndType{OMUL, TINT32}:   ssa.OpMul32,
	opAndType{OMUL, TUINT32}:  ssa.OpMul32,
	opAndType{OMUL, TINT64}:   ssa.OpMul64,
	opAndType{OMUL, TUINT64}:  ssa.OpMul64,
	opAndType{OMUL, TFLOAT32}: ssa.OpMul32F,
	opAndType{OMUL, TFLOAT64}: ssa.OpMul64F,

	opAndType{ODIV, TFLOAT32}: ssa.OpDiv32F,
	opAndType{ODIV, TFLOAT64}: ssa.OpDiv64F,

	opAndType{OHMUL, TINT8}:   ssa.OpHmul8,
	opAndType{OHMUL, TUINT8}:  ssa.OpHmul8u,
	opAndType{OHMUL, TINT16}:  ssa.OpHmul16,
	opAndType{OHMUL, TUINT16}: ssa.OpHmul16u,
	opAndType{OHMUL, TINT32}:  ssa.OpHmul32,
	opAndType{OHMUL, TUINT32}: ssa.OpHmul32u,

	opAndType{ODIV, TINT8}:   ssa.OpDiv8,
	opAndType{ODIV, TUINT8}:  ssa.OpDiv8u,
	opAndType{ODIV, TINT16}:  ssa.OpDiv16,
	opAndType{ODIV, TUINT16}: ssa.OpDiv16u,
	opAndType{ODIV, TINT32}:  ssa.OpDiv32,
	opAndType{ODIV, TUINT32}: ssa.OpDiv32u,
	opAndType{ODIV, TINT64}:  ssa.OpDiv64,
	opAndType{ODIV, TUINT64}: ssa.OpDiv64u,

	opAndType{OMOD, TINT8}:   ssa.OpMod8,
	opAndType{OMOD, TUINT8}:  ssa.OpMod8u,
	opAndType{OMOD, TINT16}:  ssa.OpMod16,
	opAndType{OMOD, TUINT16}: ssa.OpMod16u,
	opAndType{OMOD, TINT32}:  ssa.OpMod32,
	opAndType{OMOD, TUINT32}: ssa.OpMod32u,
	opAndType{OMOD, TINT64}:  ssa.OpMod64,
	opAndType{OMOD, TUINT64}: ssa.OpMod64u,

	opAndType{OAND, TINT8}:   ssa.OpAnd8,
	opAndType{OAND, TUINT8}:  ssa.OpAnd8,
	opAndType{OAND, TINT16}:  ssa.OpAnd16,
	opAndType{OAND, TUINT16}: ssa.OpAnd16,
	opAndType{OAND, TINT32}:  ssa.OpAnd32,
	opAndType{OAND, TUINT32}: ssa.OpAnd32,
	opAndType{OAND, TINT64}:  ssa.OpAnd64,
	opAndType{OAND, TUINT64}: ssa.OpAnd64,

	opAndType{OOR, TINT8}:   ssa.OpOr8,
	opAndType{OOR, TUINT8}:  ssa.OpOr8,
	opAndType{OOR, TINT16}:  ssa.OpOr16,
	opAndType{OOR, TUINT16}: ssa.OpOr16,
	opAndType{OOR, TINT32}:  ssa.OpOr32,
	opAndType{OOR, TUINT32}: ssa.OpOr32,
	opAndType{OOR, TINT64}:  ssa.OpOr64,
	opAndType{OOR, TUINT64}: ssa.OpOr64,

	opAndType{OXOR, TINT8}:   ssa.OpXor8,
	opAndType{OXOR, TUINT8}:  ssa.OpXor8,
	opAndType{OXOR, TINT16}:  ssa.OpXor16,
	opAndType{OXOR, TUINT16}: ssa.OpXor16,
	opAndType{OXOR, TINT32}:  ssa.OpXor32,
	opAndType{OXOR, TUINT32}: ssa.OpXor32,
	opAndType{OXOR, TINT64}:  ssa.OpXor64,
	opAndType{OXOR, TUINT64}: ssa.OpXor64,

	opAndType{OEQ, TBOOL}:      ssa.OpEqB,
	opAndType{OEQ, TINT8}:      ssa.OpEq8,
	opAndType{OEQ, TUINT8}:     ssa.OpEq8,
	opAndType{OEQ, TINT16}:     ssa.OpEq16,
	opAndType{OEQ, TUINT16}:    ssa.OpEq16,
	opAndType{OEQ, TINT32}:     ssa.OpEq32,
	opAndType{OEQ, TUINT32}:    ssa.OpEq32,
	opAndType{OEQ, TINT64}:     ssa.OpEq64,
	opAndType{OEQ, TUINT64}:    ssa.OpEq64,
	opAndType{OEQ, TINTER}:     ssa.OpEqInter,
	opAndType{OEQ, TSLICE}:     ssa.OpEqSlice,
	opAndType{OEQ, TFUNC}:      ssa.OpEqPtr,
	opAndType{OEQ, TMAP}:       ssa.OpEqPtr,
	opAndType{OEQ, TCHAN}:      ssa.OpEqPtr,
	opAndType{OEQ, TPTR32}:     ssa.OpEqPtr,
	opAndType{OEQ, TPTR64}:     ssa.OpEqPtr,
	opAndType{OEQ, TUINTPTR}:   ssa.OpEqPtr,
	opAndType{OEQ, TUNSAFEPTR}: ssa.OpEqPtr,
	opAndType{OEQ, TFLOAT64}:   ssa.OpEq64F,
	opAndType{OEQ, TFLOAT32}:   ssa.OpEq32F,

	opAndType{ONE, TBOOL}:      ssa.OpNeqB,
	opAndType{ONE, TINT8}:      ssa.OpNeq8,
	opAndType{ONE, TUINT8}:     ssa.OpNeq8,
	opAndType{ONE, TINT16}:     ssa.OpNeq16,
	opAndType{ONE, TUINT16}:    ssa.OpNeq16,
	opAndType{ONE, TINT32}:     ssa.OpNeq32,
	opAndType{ONE, TUINT32}:    ssa.OpNeq32,
	opAndType{ONE, TINT64}:     ssa.OpNeq64,
	opAndType{ONE, TUINT64}:    ssa.OpNeq64,
	opAndType{ONE, TINTER}:     ssa.OpNeqInter,
	opAndType{ONE, TSLICE}:     ssa.OpNeqSlice,
	opAndType{ONE, TFUNC}:      ssa.OpNeqPtr,
	opAndType{ONE, TMAP}:       ssa.OpNeqPtr,
	opAndType{ONE, TCHAN}:      ssa.OpNeqPtr,
	opAndType{ONE, TPTR32}:     ssa.OpNeqPtr,
	opAndType{ONE, TPTR64}:     ssa.OpNeqPtr,
	opAndType{ONE, TUINTPTR}:   ssa.OpNeqPtr,
	opAndType{ONE, TUNSAFEPTR}: ssa.OpNeqPtr,
	opAndType{ONE, TFLOAT64}:   ssa.OpNeq64F,
	opAndType{ONE, TFLOAT32}:   ssa.OpNeq32F,

	opAndType{OLT, TINT8}:    ssa.OpLess8,
	opAndType{OLT, TUINT8}:   ssa.OpLess8U,
	opAndType{OLT, TINT16}:   ssa.OpLess16,
	opAndType{OLT, TUINT16}:  ssa.OpLess16U,
	opAndType{OLT, TINT32}:   ssa.OpLess32,
	opAndType{OLT, TUINT32}:  ssa.OpLess32U,
	opAndType{OLT, TINT64}:   ssa.OpLess64,
	opAndType{OLT, TUINT64}:  ssa.OpLess64U,
	opAndType{OLT, TFLOAT64}: ssa.OpLess64F,
	opAndType{OLT, TFLOAT32}: ssa.OpLess32F,

	opAndType{OGT, TINT8}:    ssa.OpGreater8,
	opAndType{OGT, TUINT8}:   ssa.OpGreater8U,
	opAndType{OGT, TINT16}:   ssa.OpGreater16,
	opAndType{OGT, TUINT16}:  ssa.OpGreater16U,
	opAndType{OGT, TINT32}:   ssa.OpGreater32,
	opAndType{OGT, TUINT32}:  ssa.OpGreater32U,
	opAndType{OGT, TINT64}:   ssa.OpGreater64,
	opAndType{OGT, TUINT64}:  ssa.OpGreater64U,
	opAndType{OGT, TFLOAT64}: ssa.OpGreater64F,
	opAndType{OGT, TFLOAT32}: ssa.OpGreater32F,

	opAndType{OLE, TINT8}:    ssa.OpLeq8,
	opAndType{OLE, TUINT8}:   ssa.OpLeq8U,
	opAndType{OLE, TINT16}:   ssa.OpLeq16,
	opAndType{OLE, TUINT16}:  ssa.OpLeq16U,
	opAndType{OLE, TINT32}:   ssa.OpLeq32,
	opAndType{OLE, TUINT32}:  ssa.OpLeq32U,
	opAndType{OLE, TINT64}:   ssa.OpLeq64,
	opAndType{OLE, TUINT64}:  ssa.OpLeq64U,
	opAndType{OLE, TFLOAT64}: ssa.OpLeq64F,
	opAndType{OLE, TFLOAT32}: ssa.OpLeq32F,

	opAndType{OGE, TINT8}:    ssa.OpGeq8,
	opAndType{OGE, TUINT8}:   ssa.OpGeq8U,
	opAndType{OGE, TINT16}:   ssa.OpGeq16,
	opAndType{OGE, TUINT16}:  ssa.OpGeq16U,
	opAndType{OGE, TINT32}:   ssa.OpGeq32,
	opAndType{OGE, TUINT32}:  ssa.OpGeq32U,
	opAndType{OGE, TINT64}:   ssa.OpGeq64,
	opAndType{OGE, TUINT64}:  ssa.OpGeq64U,
	opAndType{OGE, TFLOAT64}: ssa.OpGeq64F,
	opAndType{OGE, TFLOAT32}: ssa.OpGeq32F,

	opAndType{OLROT, TUINT8}:  ssa.OpLrot8,
	opAndType{OLROT, TUINT16}: ssa.OpLrot16,
	opAndType{OLROT, TUINT32}: ssa.OpLrot32,
	opAndType{OLROT, TUINT64}: ssa.OpLrot64,

	opAndType{OSQRT, TFLOAT64}: ssa.OpSqrt,
}

func (s *state) concreteEtype(t *Type) EType {
	e := t.Etype
	switch e {
	default:
		return e
	case TINT:
		if s.config.IntSize == 8 {
			return TINT64
		}
		return TINT32
	case TUINT:
		if s.config.IntSize == 8 {
			return TUINT64
		}
		return TUINT32
	case TUINTPTR:
		if s.config.PtrSize == 8 {
			return TUINT64
		}
		return TUINT32
	}
}

func (s *state) ssaOp(op Op, t *Type) ssa.Op {
	etype := s.concreteEtype(t)
	x, ok := opToSSA[opAndType{op, etype}]
	if !ok {
		s.Fatalf("unhandled binary op %v %s", op, etype)
	}
	return x
}

func floatForComplex(t *Type) *Type {
	if t.Size() == 8 {
		return Types[TFLOAT32]
	} else {
		return Types[TFLOAT64]
	}
}

type opAndTwoTypes struct {
	op     Op
	etype1 EType
	etype2 EType
}

type twoTypes struct {
	etype1 EType
	etype2 EType
}

type twoOpsAndType struct {
	op1              ssa.Op
	op2              ssa.Op
	intermediateType EType
}

var fpConvOpToSSA = map[twoTypes]twoOpsAndType{

	twoTypes{TINT8, TFLOAT32}:  twoOpsAndType{ssa.OpSignExt8to32, ssa.OpCvt32to32F, TINT32},
	twoTypes{TINT16, TFLOAT32}: twoOpsAndType{ssa.OpSignExt16to32, ssa.OpCvt32to32F, TINT32},
	twoTypes{TINT32, TFLOAT32}: twoOpsAndType{ssa.OpCopy, ssa.OpCvt32to32F, TINT32},
	twoTypes{TINT64, TFLOAT32}: twoOpsAndType{ssa.OpCopy, ssa.OpCvt64to32F, TINT64},

	twoTypes{TINT8, TFLOAT64}:  twoOpsAndType{ssa.OpSignExt8to32, ssa.OpCvt32to64F, TINT32},
	twoTypes{TINT16, TFLOAT64}: twoOpsAndType{ssa.OpSignExt16to32, ssa.OpCvt32to64F, TINT32},
	twoTypes{TINT32, TFLOAT64}: twoOpsAndType{ssa.OpCopy, ssa.OpCvt32to64F, TINT32},
	twoTypes{TINT64, TFLOAT64}: twoOpsAndType{ssa.OpCopy, ssa.OpCvt64to64F, TINT64},

	twoTypes{TFLOAT32, TINT8}:  twoOpsAndType{ssa.OpCvt32Fto32, ssa.OpTrunc32to8, TINT32},
	twoTypes{TFLOAT32, TINT16}: twoOpsAndType{ssa.OpCvt32Fto32, ssa.OpTrunc32to16, TINT32},
	twoTypes{TFLOAT32, TINT32}: twoOpsAndType{ssa.OpCvt32Fto32, ssa.OpCopy, TINT32},
	twoTypes{TFLOAT32, TINT64}: twoOpsAndType{ssa.OpCvt32Fto64, ssa.OpCopy, TINT64},

	twoTypes{TFLOAT64, TINT8}:  twoOpsAndType{ssa.OpCvt64Fto32, ssa.OpTrunc32to8, TINT32},
	twoTypes{TFLOAT64, TINT16}: twoOpsAndType{ssa.OpCvt64Fto32, ssa.OpTrunc32to16, TINT32},
	twoTypes{TFLOAT64, TINT32}: twoOpsAndType{ssa.OpCvt64Fto32, ssa.OpCopy, TINT32},
	twoTypes{TFLOAT64, TINT64}: twoOpsAndType{ssa.OpCvt64Fto64, ssa.OpCopy, TINT64},
	// unsigned
	twoTypes{TUINT8, TFLOAT32}:  twoOpsAndType{ssa.OpZeroExt8to32, ssa.OpCvt32to32F, TINT32},
	twoTypes{TUINT16, TFLOAT32}: twoOpsAndType{ssa.OpZeroExt16to32, ssa.OpCvt32to32F, TINT32},
	twoTypes{TUINT32, TFLOAT32}: twoOpsAndType{ssa.OpZeroExt32to64, ssa.OpCvt64to32F, TINT64}, // go wide to dodge unsigned
	twoTypes{TUINT64, TFLOAT32}: twoOpsAndType{ssa.OpCopy, ssa.OpInvalid, TUINT64},            // Cvt64Uto32F, branchy code expansion instead

	twoTypes{TUINT8, TFLOAT64}:  twoOpsAndType{ssa.OpZeroExt8to32, ssa.OpCvt32to64F, TINT32},
	twoTypes{TUINT16, TFLOAT64}: twoOpsAndType{ssa.OpZeroExt16to32, ssa.OpCvt32to64F, TINT32},
	twoTypes{TUINT32, TFLOAT64}: twoOpsAndType{ssa.OpZeroExt32to64, ssa.OpCvt64to64F, TINT64}, // go wide to dodge unsigned
	twoTypes{TUINT64, TFLOAT64}: twoOpsAndType{ssa.OpCopy, ssa.OpInvalid, TUINT64},            // Cvt64Uto64F, branchy code expansion instead

	twoTypes{TFLOAT32, TUINT8}:  twoOpsAndType{ssa.OpCvt32Fto32, ssa.OpTrunc32to8, TINT32},
	twoTypes{TFLOAT32, TUINT16}: twoOpsAndType{ssa.OpCvt32Fto32, ssa.OpTrunc32to16, TINT32},
	twoTypes{TFLOAT32, TUINT32}: twoOpsAndType{ssa.OpCvt32Fto64, ssa.OpTrunc64to32, TINT64}, // go wide to dodge unsigned
	twoTypes{TFLOAT32, TUINT64}: twoOpsAndType{ssa.OpInvalid, ssa.OpCopy, TUINT64},          // Cvt32Fto64U, branchy code expansion instead

	twoTypes{TFLOAT64, TUINT8}:  twoOpsAndType{ssa.OpCvt64Fto32, ssa.OpTrunc32to8, TINT32},
	twoTypes{TFLOAT64, TUINT16}: twoOpsAndType{ssa.OpCvt64Fto32, ssa.OpTrunc32to16, TINT32},
	twoTypes{TFLOAT64, TUINT32}: twoOpsAndType{ssa.OpCvt64Fto64, ssa.OpTrunc64to32, TINT64}, // go wide to dodge unsigned
	twoTypes{TFLOAT64, TUINT64}: twoOpsAndType{ssa.OpInvalid, ssa.OpCopy, TUINT64},          // Cvt64Fto64U, branchy code expansion instead

	// float
	twoTypes{TFLOAT64, TFLOAT32}: twoOpsAndType{ssa.OpCvt64Fto32F, ssa.OpCopy, TFLOAT32},
	twoTypes{TFLOAT64, TFLOAT64}: twoOpsAndType{ssa.OpCopy, ssa.OpCopy, TFLOAT64},
	twoTypes{TFLOAT32, TFLOAT32}: twoOpsAndType{ssa.OpCopy, ssa.OpCopy, TFLOAT32},
	twoTypes{TFLOAT32, TFLOAT64}: twoOpsAndType{ssa.OpCvt32Fto64F, ssa.OpCopy, TFLOAT64},
}

// this map is used only for 32-bit arch, and only includes the difference
// on 32-bit arch, don't use int64<->float conversion for uint32
var fpConvOpToSSA32 = map[twoTypes]twoOpsAndType{
	twoTypes{TUINT32, TFLOAT32}: twoOpsAndType{ssa.OpCopy, ssa.OpCvt32Uto32F, TUINT32},
	twoTypes{TUINT32, TFLOAT64}: twoOpsAndType{ssa.OpCopy, ssa.OpCvt32Uto64F, TUINT32},
	twoTypes{TFLOAT32, TUINT32}: twoOpsAndType{ssa.OpCvt32Fto32U, ssa.OpCopy, TUINT32},
	twoTypes{TFLOAT64, TUINT32}: twoOpsAndType{ssa.OpCvt64Fto32U, ssa.OpCopy, TUINT32},
}

// uint64<->float conversions, only on machines that have intructions for that
var uint64fpConvOpToSSA = map[twoTypes]twoOpsAndType{
	twoTypes{TUINT64, TFLOAT32}: twoOpsAndType{ssa.OpCopy, ssa.OpCvt64Uto32F, TUINT64},
	twoTypes{TUINT64, TFLOAT64}: twoOpsAndType{ssa.OpCopy, ssa.OpCvt64Uto64F, TUINT64},
	twoTypes{TFLOAT32, TUINT64}: twoOpsAndType{ssa.OpCvt32Fto64U, ssa.OpCopy, TUINT64},
	twoTypes{TFLOAT64, TUINT64}: twoOpsAndType{ssa.OpCvt64Fto64U, ssa.OpCopy, TUINT64},
}

var shiftOpToSSA = map[opAndTwoTypes]ssa.Op{
	opAndTwoTypes{OLSH, TINT8, TUINT8}:   ssa.OpLsh8x8,
	opAndTwoTypes{OLSH, TUINT8, TUINT8}:  ssa.OpLsh8x8,
	opAndTwoTypes{OLSH, TINT8, TUINT16}:  ssa.OpLsh8x16,
	opAndTwoTypes{OLSH, TUINT8, TUINT16}: ssa.OpLsh8x16,
	opAndTwoTypes{OLSH, TINT8, TUINT32}:  ssa.OpLsh8x32,
	opAndTwoTypes{OLSH, TUINT8, TUINT32}: ssa.OpLsh8x32,
	opAndTwoTypes{OLSH, TINT8, TUINT64}:  ssa.OpLsh8x64,
	opAndTwoTypes{OLSH, TUINT8, TUINT64}: ssa.OpLsh8x64,

	opAndTwoTypes{OLSH, TINT16, TUINT8}:   ssa.OpLsh16x8,
	opAndTwoTypes{OLSH, TUINT16, TUINT8}:  ssa.OpLsh16x8,
	opAndTwoTypes{OLSH, TINT16, TUINT16}:  ssa.OpLsh16x16,
	opAndTwoTypes{OLSH, TUINT16, TUINT16}: ssa.OpLsh16x16,
	opAndTwoTypes{OLSH, TINT16, TUINT32}:  ssa.OpLsh16x32,
	opAndTwoTypes{OLSH, TUINT16, TUINT32}: ssa.OpLsh16x32,
	opAndTwoTypes{OLSH, TINT16, TUINT64}:  ssa.OpLsh16x64,
	opAndTwoTypes{OLSH, TUINT16, TUINT64}: ssa.OpLsh16x64,

	opAndTwoTypes{OLSH, TINT32, TUINT8}:   ssa.OpLsh32x8,
	opAndTwoTypes{OLSH, TUINT32, TUINT8}:  ssa.OpLsh32x8,
	opAndTwoTypes{OLSH, TINT32, TUINT16}:  ssa.OpLsh32x16,
	opAndTwoTypes{OLSH, TUINT32, TUINT16}: ssa.OpLsh32x16,
	opAndTwoTypes{OLSH, TINT32, TUINT32}:  ssa.OpLsh32x32,
	opAndTwoTypes{OLSH, TUINT32, TUINT32}: ssa.OpLsh32x32,
	opAndTwoTypes{OLSH, TINT32, TUINT64}:  ssa.OpLsh32x64,
	opAndTwoTypes{OLSH, TUINT32, TUINT64}: ssa.OpLsh32x64,

	opAndTwoTypes{OLSH, TINT64, TUINT8}:   ssa.OpLsh64x8,
	opAndTwoTypes{OLSH, TUINT64, TUINT8}:  ssa.OpLsh64x8,
	opAndTwoTypes{OLSH, TINT64, TUINT16}:  ssa.OpLsh64x16,
	opAndTwoTypes{OLSH, TUINT64, TUINT16}: ssa.OpLsh64x16,
	opAndTwoTypes{OLSH, TINT64, TUINT32}:  ssa.OpLsh64x32,
	opAndTwoTypes{OLSH, TUINT64, TUINT32}: ssa.OpLsh64x32,
	opAndTwoTypes{OLSH, TINT64, TUINT64}:  ssa.OpLsh64x64,
	opAndTwoTypes{OLSH, TUINT64, TUINT64}: ssa.OpLsh64x64,

	opAndTwoTypes{ORSH, TINT8, TUINT8}:   ssa.OpRsh8x8,
	opAndTwoTypes{ORSH, TUINT8, TUINT8}:  ssa.OpRsh8Ux8,
	opAndTwoTypes{ORSH, TINT8, TUINT16}:  ssa.OpRsh8x16,
	opAndTwoTypes{ORSH, TUINT8, TUINT16}: ssa.OpRsh8Ux16,
	opAndTwoTypes{ORSH, TINT8, TUINT32}:  ssa.OpRsh8x32,
	opAndTwoTypes{ORSH, TUINT8, TUINT32}: ssa.OpRsh8Ux32,
	opAndTwoTypes{ORSH, TINT8, TUINT64}:  ssa.OpRsh8x64,
	opAndTwoTypes{ORSH, TUINT8, TUINT64}: ssa.OpRsh8Ux64,

	opAndTwoTypes{ORSH, TINT16, TUINT8}:   ssa.OpRsh16x8,
	opAndTwoTypes{ORSH, TUINT16, TUINT8}:  ssa.OpRsh16Ux8,
	opAndTwoTypes{ORSH, TINT16, TUINT16}:  ssa.OpRsh16x16,
	opAndTwoTypes{ORSH, TUINT16, TUINT16}: ssa.OpRsh16Ux16,
	opAndTwoTypes{ORSH, TINT16, TUINT32}:  ssa.OpRsh16x32,
	opAndTwoTypes{ORSH, TUINT16, TUINT32}: ssa.OpRsh16Ux32,
	opAndTwoTypes{ORSH, TINT16, TUINT64}:  ssa.OpRsh16x64,
	opAndTwoTypes{ORSH, TUINT16, TUINT64}: ssa.OpRsh16Ux64,

	opAndTwoTypes{ORSH, TINT32, TUINT8}:   ssa.OpRsh32x8,
	opAndTwoTypes{ORSH, TUINT32, TUINT8}:  ssa.OpRsh32Ux8,
	opAndTwoTypes{ORSH, TINT32, TUINT16}:  ssa.OpRsh32x16,
	opAndTwoTypes{ORSH, TUINT32, TUINT16}: ssa.OpRsh32Ux16,
	opAndTwoTypes{ORSH, TINT32, TUINT32}:  ssa.OpRsh32x32,
	opAndTwoTypes{ORSH, TUINT32, TUINT32}: ssa.OpRsh32Ux32,
	opAndTwoTypes{ORSH, TINT32, TUINT64}:  ssa.OpRsh32x64,
	opAndTwoTypes{ORSH, TUINT32, TUINT64}: ssa.OpRsh32Ux64,

	opAndTwoTypes{ORSH, TINT64, TUINT8}:   ssa.OpRsh64x8,
	opAndTwoTypes{ORSH, TUINT64, TUINT8}:  ssa.OpRsh64Ux8,
	opAndTwoTypes{ORSH, TINT64, TUINT16}:  ssa.OpRsh64x16,
	opAndTwoTypes{ORSH, TUINT64, TUINT16}: ssa.OpRsh64Ux16,
	opAndTwoTypes{ORSH, TINT64, TUINT32}:  ssa.OpRsh64x32,
	opAndTwoTypes{ORSH, TUINT64, TUINT32}: ssa.OpRsh64Ux32,
	opAndTwoTypes{ORSH, TINT64, TUINT64}:  ssa.OpRsh64x64,
	opAndTwoTypes{ORSH, TUINT64, TUINT64}: ssa.OpRsh64Ux64,
}

func (s *state) ssaShiftOp(op Op, t *Type, u *Type) ssa.Op {
	etype1 := s.concreteEtype(t)
	etype2 := s.concreteEtype(u)
	x, ok := shiftOpToSSA[opAndTwoTypes{op, etype1, etype2}]
	if !ok {
		s.Fatalf("unhandled shift op %v etype=%s/%s", op, etype1, etype2)
	}
	return x
}

func (s *state) ssaRotateOp(op Op, t *Type) ssa.Op {
	etype1 := s.concreteEtype(t)
	x, ok := opToSSA[opAndType{op, etype1}]
	if !ok {
		s.Fatalf("unhandled rotate op %v etype=%s", op, etype1)
	}
	return x
}

// expr converts the expression n to ssa, adds it to s and returns the ssa result.
func (s *state) expr(n *Node) *ssa.Value {
	if !(n.Op == ONAME || n.Op == OLITERAL && n.Sym != nil) {
		// ONAMEs and named OLITERALs have the line number
		// of the decl, not the use. See issue 14742.
		s.pushLine(n.Lineno)
		defer s.popLine()
	}

	s.stmtList(n.Ninit)
	switch n.Op {
	case OARRAYBYTESTRTMP:
		slice := s.expr(n.Left)
		ptr := s.newValue1(ssa.OpSlicePtr, ptrto(Types[TUINT8]), slice)
		len := s.newValue1(ssa.OpSliceLen, Types[TINT], slice)
		return s.newValue2(ssa.OpStringMake, n.Type, ptr, len)
	case OCFUNC:
		aux := s.lookupSymbol(n, &ssa.ExternSymbol{Typ: n.Type, Sym: n.Left.Sym})
		return s.entryNewValue1A(ssa.OpAddr, n.Type, aux, s.sb)
	case ONAME:
		if n.Class == PFUNC {
			// "value" of a function is the address of the function's closure
			sym := funcsym(n.Sym)
			aux := &ssa.ExternSymbol{Typ: n.Type, Sym: sym}
			return s.entryNewValue1A(ssa.OpAddr, ptrto(n.Type), aux, s.sb)
		}
		if s.canSSA(n) {
			return s.variable(n, n.Type)
		}
		addr, _ := s.addr(n, false)
		return s.newValue2(ssa.OpLoad, n.Type, addr, s.mem())
	case OCLOSUREVAR:
		addr, _ := s.addr(n, false)
		return s.newValue2(ssa.OpLoad, n.Type, addr, s.mem())
	case OLITERAL:
		switch u := n.Val().U.(type) {
		case *Mpint:
			i := u.Int64()
			switch n.Type.Size() {
			case 1:
				return s.constInt8(n.Type, int8(i))
			case 2:
				return s.constInt16(n.Type, int16(i))
			case 4:
				return s.constInt32(n.Type, int32(i))
			case 8:
				return s.constInt64(n.Type, i)
			default:
				s.Fatalf("bad integer size %d", n.Type.Size())
				return nil
			}
		case string:
			if u == "" {
				return s.constEmptyString(n.Type)
			}
			return s.entryNewValue0A(ssa.OpConstString, n.Type, u)
		case bool:
			return s.constBool(u)
		case *NilVal:
			t := n.Type
			switch {
			case t.IsSlice():
				return s.constSlice(t)
			case t.IsInterface():
				return s.constInterface(t)
			default:
				return s.constNil(t)
			}
		case *Mpflt:
			switch n.Type.Size() {
			case 4:
				return s.constFloat32(n.Type, u.Float32())
			case 8:
				return s.constFloat64(n.Type, u.Float64())
			default:
				s.Fatalf("bad float size %d", n.Type.Size())
				return nil
			}
		case *Mpcplx:
			r := &u.Real
			i := &u.Imag
			switch n.Type.Size() {
			case 8:
				pt := Types[TFLOAT32]
				return s.newValue2(ssa.OpComplexMake, n.Type,
					s.constFloat32(pt, r.Float32()),
					s.constFloat32(pt, i.Float32()))
			case 16:
				pt := Types[TFLOAT64]
				return s.newValue2(ssa.OpComplexMake, n.Type,
					s.constFloat64(pt, r.Float64()),
					s.constFloat64(pt, i.Float64()))
			default:
				s.Fatalf("bad float size %d", n.Type.Size())
				return nil
			}

		default:
			s.Fatalf("unhandled OLITERAL %v", n.Val().Ctype())
			return nil
		}
	case OCONVNOP:
		to := n.Type
		from := n.Left.Type

		// Assume everything will work out, so set up our return value.
		// Anything interesting that happens from here is a fatal.
		x := s.expr(n.Left)

		// Special case for not confusing GC and liveness.
		// We don't want pointers accidentally classified
		// as not-pointers or vice-versa because of copy
		// elision.
		if to.IsPtrShaped() != from.IsPtrShaped() {
			return s.newValue2(ssa.OpConvert, to, x, s.mem())
		}

		v := s.newValue1(ssa.OpCopy, to, x) // ensure that v has the right type

		// CONVNOP closure
		if to.Etype == TFUNC && from.IsPtrShaped() {
			return v
		}

		// named <--> unnamed type or typed <--> untyped const
		if from.Etype == to.Etype {
			return v
		}

		// unsafe.Pointer <--> *T
		if to.Etype == TUNSAFEPTR && from.IsPtr() || from.Etype == TUNSAFEPTR && to.IsPtr() {
			return v
		}

		dowidth(from)
		dowidth(to)
		if from.Width != to.Width {
			s.Fatalf("CONVNOP width mismatch %v (%d) -> %v (%d)\n", from, from.Width, to, to.Width)
			return nil
		}
		if etypesign(from.Etype) != etypesign(to.Etype) {
			s.Fatalf("CONVNOP sign mismatch %v (%s) -> %v (%s)\n", from, from.Etype, to, to.Etype)
			return nil
		}

		if instrumenting {
			// These appear to be fine, but they fail the
			// integer constraint below, so okay them here.
			// Sample non-integer conversion: map[string]string -> *uint8
			return v
		}

		if etypesign(from.Etype) == 0 {
			s.Fatalf("CONVNOP unrecognized non-integer %v -> %v\n", from, to)
			return nil
		}

		// integer, same width, same sign
		return v

	case OCONV:
		x := s.expr(n.Left)
		ft := n.Left.Type // from type
		tt := n.Type      // to type
		if ft.IsInteger() && tt.IsInteger() {
			var op ssa.Op
			if tt.Size() == ft.Size() {
				op = ssa.OpCopy
			} else if tt.Size() < ft.Size() {
				// truncation
				switch 10*ft.Size() + tt.Size() {
				case 21:
					op = ssa.OpTrunc16to8
				case 41:
					op = ssa.OpTrunc32to8
				case 42:
					op = ssa.OpTrunc32to16
				case 81:
					op = ssa.OpTrunc64to8
				case 82:
					op = ssa.OpTrunc64to16
				case 84:
					op = ssa.OpTrunc64to32
				default:
					s.Fatalf("weird integer truncation %v -> %v", ft, tt)
				}
			} else if ft.IsSigned() {
				// sign extension
				switch 10*ft.Size() + tt.Size() {
				case 12:
					op = ssa.OpSignExt8to16
				case 14:
					op = ssa.OpSignExt8to32
				case 18:
					op = ssa.OpSignExt8to64
				case 24:
					op = ssa.OpSignExt16to32
				case 28:
					op = ssa.OpSignExt16to64
				case 48:
					op = ssa.OpSignExt32to64
				default:
					s.Fatalf("bad integer sign extension %v -> %v", ft, tt)
				}
			} else {
				// zero extension
				switch 10*ft.Size() + tt.Size() {
				case 12:
					op = ssa.OpZeroExt8to16
				case 14:
					op = ssa.OpZeroExt8to32
				case 18:
					op = ssa.OpZeroExt8to64
				case 24:
					op = ssa.OpZeroExt16to32
				case 28:
					op = ssa.OpZeroExt16to64
				case 48:
					op = ssa.OpZeroExt32to64
				default:
					s.Fatalf("weird integer sign extension %v -> %v", ft, tt)
				}
			}
			return s.newValue1(op, n.Type, x)
		}

		if ft.IsFloat() || tt.IsFloat() {
			conv, ok := fpConvOpToSSA[twoTypes{s.concreteEtype(ft), s.concreteEtype(tt)}]
			if s.config.IntSize == 4 && Thearch.LinkArch.Name != "amd64p32" {
				if conv1, ok1 := fpConvOpToSSA32[twoTypes{s.concreteEtype(ft), s.concreteEtype(tt)}]; ok1 {
					conv = conv1
				}
			}
			if Thearch.LinkArch.Name == "arm64" {
				if conv1, ok1 := uint64fpConvOpToSSA[twoTypes{s.concreteEtype(ft), s.concreteEtype(tt)}]; ok1 {
					conv = conv1
				}
			}
			if !ok {
				s.Fatalf("weird float conversion %v -> %v", ft, tt)
			}
			op1, op2, it := conv.op1, conv.op2, conv.intermediateType

			if op1 != ssa.OpInvalid && op2 != ssa.OpInvalid {
				// normal case, not tripping over unsigned 64
				if op1 == ssa.OpCopy {
					if op2 == ssa.OpCopy {
						return x
					}
					return s.newValue1(op2, n.Type, x)
				}
				if op2 == ssa.OpCopy {
					return s.newValue1(op1, n.Type, x)
				}
				return s.newValue1(op2, n.Type, s.newValue1(op1, Types[it], x))
			}
			// Tricky 64-bit unsigned cases.
			if ft.IsInteger() {
				// therefore tt is float32 or float64, and ft is also unsigned
				if tt.Size() == 4 {
					return s.uint64Tofloat32(n, x, ft, tt)
				}
				if tt.Size() == 8 {
					return s.uint64Tofloat64(n, x, ft, tt)
				}
				s.Fatalf("weird unsigned integer to float conversion %v -> %v", ft, tt)
			}
			// therefore ft is float32 or float64, and tt is unsigned integer
			if ft.Size() == 4 {
				return s.float32ToUint64(n, x, ft, tt)
			}
			if ft.Size() == 8 {
				return s.float64ToUint64(n, x, ft, tt)
			}
			s.Fatalf("weird float to unsigned integer conversion %v -> %v", ft, tt)
			return nil
		}

		if ft.IsComplex() && tt.IsComplex() {
			var op ssa.Op
			if ft.Size() == tt.Size() {
				op = ssa.OpCopy
			} else if ft.Size() == 8 && tt.Size() == 16 {
				op = ssa.OpCvt32Fto64F
			} else if ft.Size() == 16 && tt.Size() == 8 {
				op = ssa.OpCvt64Fto32F
			} else {
				s.Fatalf("weird complex conversion %v -> %v", ft, tt)
			}
			ftp := floatForComplex(ft)
			ttp := floatForComplex(tt)
			return s.newValue2(ssa.OpComplexMake, tt,
				s.newValue1(op, ttp, s.newValue1(ssa.OpComplexReal, ftp, x)),
				s.newValue1(op, ttp, s.newValue1(ssa.OpComplexImag, ftp, x)))
		}

		s.Fatalf("unhandled OCONV %s -> %s", n.Left.Type.Etype, n.Type.Etype)
		return nil

	case ODOTTYPE:
		res, _ := s.dottype(n, false)
		return res

	// binary ops
	case OLT, OEQ, ONE, OLE, OGE, OGT:
		a := s.expr(n.Left)
		b := s.expr(n.Right)
		if n.Left.Type.IsComplex() {
			pt := floatForComplex(n.Left.Type)
			op := s.ssaOp(OEQ, pt)
			r := s.newValue2(op, Types[TBOOL], s.newValue1(ssa.OpComplexReal, pt, a), s.newValue1(ssa.OpComplexReal, pt, b))
			i := s.newValue2(op, Types[TBOOL], s.newValue1(ssa.OpComplexImag, pt, a), s.newValue1(ssa.OpComplexImag, pt, b))
			c := s.newValue2(ssa.OpAndB, Types[TBOOL], r, i)
			switch n.Op {
			case OEQ:
				return c
			case ONE:
				return s.newValue1(ssa.OpNot, Types[TBOOL], c)
			default:
				s.Fatalf("ordered complex compare %v", n.Op)
			}
		}
		return s.newValue2(s.ssaOp(n.Op, n.Left.Type), Types[TBOOL], a, b)
	case OMUL:
		a := s.expr(n.Left)
		b := s.expr(n.Right)
		if n.Type.IsComplex() {
			mulop := ssa.OpMul64F
			addop := ssa.OpAdd64F
			subop := ssa.OpSub64F
			pt := floatForComplex(n.Type) // Could be Float32 or Float64
			wt := Types[TFLOAT64]         // Compute in Float64 to minimize cancelation error

			areal := s.newValue1(ssa.OpComplexReal, pt, a)
			breal := s.newValue1(ssa.OpComplexReal, pt, b)
			aimag := s.newValue1(ssa.OpComplexImag, pt, a)
			bimag := s.newValue1(ssa.OpComplexImag, pt, b)

			if pt != wt { // Widen for calculation
				areal = s.newValue1(ssa.OpCvt32Fto64F, wt, areal)
				breal = s.newValue1(ssa.OpCvt32Fto64F, wt, breal)
				aimag = s.newValue1(ssa.OpCvt32Fto64F, wt, aimag)
				bimag = s.newValue1(ssa.OpCvt32Fto64F, wt, bimag)
			}

			xreal := s.newValue2(subop, wt, s.newValue2(mulop, wt, areal, breal), s.newValue2(mulop, wt, aimag, bimag))
			ximag := s.newValue2(addop, wt, s.newValue2(mulop, wt, areal, bimag), s.newValue2(mulop, wt, aimag, breal))

			if pt != wt { // Narrow to store back
				xreal = s.newValue1(ssa.OpCvt64Fto32F, pt, xreal)
				ximag = s.newValue1(ssa.OpCvt64Fto32F, pt, ximag)
			}

			return s.newValue2(ssa.OpComplexMake, n.Type, xreal, ximag)
		}
		return s.newValue2(s.ssaOp(n.Op, n.Type), a.Type, a, b)

	case ODIV:
		a := s.expr(n.Left)
		b := s.expr(n.Right)
		if n.Type.IsComplex() {
			// TODO this is not executed because the front-end substitutes a runtime call.
			// That probably ought to change; with modest optimization the widen/narrow
			// conversions could all be elided in larger expression trees.
			mulop := ssa.OpMul64F
			addop := ssa.OpAdd64F
			subop := ssa.OpSub64F
			divop := ssa.OpDiv64F
			pt := floatForComplex(n.Type) // Could be Float32 or Float64
			wt := Types[TFLOAT64]         // Compute in Float64 to minimize cancelation error

			areal := s.newValue1(ssa.OpComplexReal, pt, a)
			breal := s.newValue1(ssa.OpComplexReal, pt, b)
			aimag := s.newValue1(ssa.OpComplexImag, pt, a)
			bimag := s.newValue1(ssa.OpComplexImag, pt, b)

			if pt != wt { // Widen for calculation
				areal = s.newValue1(ssa.OpCvt32Fto64F, wt, areal)
				breal = s.newValue1(ssa.OpCvt32Fto64F, wt, breal)
				aimag = s.newValue1(ssa.OpCvt32Fto64F, wt, aimag)
				bimag = s.newValue1(ssa.OpCvt32Fto64F, wt, bimag)
			}

			denom := s.newValue2(addop, wt, s.newValue2(mulop, wt, breal, breal), s.newValue2(mulop, wt, bimag, bimag))
			xreal := s.newValue2(addop, wt, s.newValue2(mulop, wt, areal, breal), s.newValue2(mulop, wt, aimag, bimag))
			ximag := s.newValue2(subop, wt, s.newValue2(mulop, wt, aimag, breal), s.newValue2(mulop, wt, areal, bimag))

			// TODO not sure if this is best done in wide precision or narrow
			// Double-rounding might be an issue.
			// Note that the pre-SSA implementation does the entire calculation
			// in wide format, so wide is compatible.
			xreal = s.newValue2(divop, wt, xreal, denom)
			ximag = s.newValue2(divop, wt, ximag, denom)

			if pt != wt { // Narrow to store back
				xreal = s.newValue1(ssa.OpCvt64Fto32F, pt, xreal)
				ximag = s.newValue1(ssa.OpCvt64Fto32F, pt, ximag)
			}
			return s.newValue2(ssa.OpComplexMake, n.Type, xreal, ximag)
		}
		if n.Type.IsFloat() {
			return s.newValue2(s.ssaOp(n.Op, n.Type), a.Type, a, b)
		}
		return s.intDivide(n, a, b)
	case OMOD:
		a := s.expr(n.Left)
		b := s.expr(n.Right)
		return s.intDivide(n, a, b)
	case OADD, OSUB:
		a := s.expr(n.Left)
		b := s.expr(n.Right)
		if n.Type.IsComplex() {
			pt := floatForComplex(n.Type)
			op := s.ssaOp(n.Op, pt)
			return s.newValue2(ssa.OpComplexMake, n.Type,
				s.newValue2(op, pt, s.newValue1(ssa.OpComplexReal, pt, a), s.newValue1(ssa.OpComplexReal, pt, b)),
				s.newValue2(op, pt, s.newValue1(ssa.OpComplexImag, pt, a), s.newValue1(ssa.OpComplexImag, pt, b)))
		}
		return s.newValue2(s.ssaOp(n.Op, n.Type), a.Type, a, b)
	case OAND, OOR, OHMUL, OXOR:
		a := s.expr(n.Left)
		b := s.expr(n.Right)
		return s.newValue2(s.ssaOp(n.Op, n.Type), a.Type, a, b)
	case OLSH, ORSH:
		a := s.expr(n.Left)
		b := s.expr(n.Right)
		return s.newValue2(s.ssaShiftOp(n.Op, n.Type, n.Right.Type), a.Type, a, b)
	case OLROT:
		a := s.expr(n.Left)
		i := n.Right.Int64()
		if i <= 0 || i >= n.Type.Size()*8 {
			s.Fatalf("Wrong rotate distance for LROT, expected 1 through %d, saw %d", n.Type.Size()*8-1, i)
		}
		return s.newValue1I(s.ssaRotateOp(n.Op, n.Type), a.Type, i, a)
	case OANDAND, OOROR:
		// To implement OANDAND (and OOROR), we introduce a
		// new temporary variable to hold the result. The
		// variable is associated with the OANDAND node in the
		// s.vars table (normally variables are only
		// associated with ONAME nodes). We convert
		//     A && B
		// to
		//     var = A
		//     if var {
		//         var = B
		//     }
		// Using var in the subsequent block introduces the
		// necessary phi variable.
		el := s.expr(n.Left)
		s.vars[n] = el

		b := s.endBlock()
		b.Kind = ssa.BlockIf
		b.SetControl(el)
		// In theory, we should set b.Likely here based on context.
		// However, gc only gives us likeliness hints
		// in a single place, for plain OIF statements,
		// and passing around context is finnicky, so don't bother for now.

		bRight := s.f.NewBlock(ssa.BlockPlain)
		bResult := s.f.NewBlock(ssa.BlockPlain)
		if n.Op == OANDAND {
			b.AddEdgeTo(bRight)
			b.AddEdgeTo(bResult)
		} else if n.Op == OOROR {
			b.AddEdgeTo(bResult)
			b.AddEdgeTo(bRight)
		}

		s.startBlock(bRight)
		er := s.expr(n.Right)
		s.vars[n] = er

		b = s.endBlock()
		b.AddEdgeTo(bResult)

		s.startBlock(bResult)
		return s.variable(n, Types[TBOOL])
	case OCOMPLEX:
		r := s.expr(n.Left)
		i := s.expr(n.Right)
		return s.newValue2(ssa.OpComplexMake, n.Type, r, i)

	// unary ops
	case OMINUS:
		a := s.expr(n.Left)
		if n.Type.IsComplex() {
			tp := floatForComplex(n.Type)
			negop := s.ssaOp(n.Op, tp)
			return s.newValue2(ssa.OpComplexMake, n.Type,
				s.newValue1(negop, tp, s.newValue1(ssa.OpComplexReal, tp, a)),
				s.newValue1(negop, tp, s.newValue1(ssa.OpComplexImag, tp, a)))
		}
		return s.newValue1(s.ssaOp(n.Op, n.Type), a.Type, a)
	case ONOT, OCOM, OSQRT:
		a := s.expr(n.Left)
		return s.newValue1(s.ssaOp(n.Op, n.Type), a.Type, a)
	case OIMAG, OREAL:
		a := s.expr(n.Left)
		return s.newValue1(s.ssaOp(n.Op, n.Left.Type), n.Type, a)
	case OPLUS:
		return s.expr(n.Left)

	case OADDR:
		a, _ := s.addr(n.Left, n.Bounded)
		// Note we know the volatile result is false because you can't write &f() in Go.
		return a

	case OINDREG:
		if int(n.Reg) != Thearch.REGSP {
			s.Fatalf("OINDREG of non-SP register %s in expr: %v", obj.Rconv(int(n.Reg)), n)
			return nil
		}
		addr := s.entryNewValue1I(ssa.OpOffPtr, ptrto(n.Type), n.Xoffset, s.sp)
		return s.newValue2(ssa.OpLoad, n.Type, addr, s.mem())

	case OIND:
		p := s.exprPtr(n.Left, false, n.Lineno)
		return s.newValue2(ssa.OpLoad, n.Type, p, s.mem())

	case ODOT:
		t := n.Left.Type
		if canSSAType(t) {
			v := s.expr(n.Left)
			return s.newValue1I(ssa.OpStructSelect, n.Type, int64(fieldIdx(n)), v)
		}
		p, _ := s.addr(n, false)
		return s.newValue2(ssa.OpLoad, n.Type, p, s.mem())

	case ODOTPTR:
		p := s.exprPtr(n.Left, false, n.Lineno)
		p = s.newValue1I(ssa.OpOffPtr, p.Type, n.Xoffset, p)
		return s.newValue2(ssa.OpLoad, n.Type, p, s.mem())

	case OINDEX:
		switch {
		case n.Left.Type.IsString():
			a := s.expr(n.Left)
			i := s.expr(n.Right)
			i = s.extendIndex(i, panicindex)
			if !n.Bounded {
				len := s.newValue1(ssa.OpStringLen, Types[TINT], a)
				s.boundsCheck(i, len)
			}
			ptrtyp := ptrto(Types[TUINT8])
			ptr := s.newValue1(ssa.OpStringPtr, ptrtyp, a)
			if Isconst(n.Right, CTINT) {
				ptr = s.newValue1I(ssa.OpOffPtr, ptrtyp, n.Right.Int64(), ptr)
			} else {
				ptr = s.newValue2(ssa.OpAddPtr, ptrtyp, ptr, i)
			}
			return s.newValue2(ssa.OpLoad, Types[TUINT8], ptr, s.mem())
		case n.Left.Type.IsSlice():
			p, _ := s.addr(n, false)
			return s.newValue2(ssa.OpLoad, n.Left.Type.Elem(), p, s.mem())
		case n.Left.Type.IsArray():
			// TODO: fix when we can SSA arrays of length 1.
			p, _ := s.addr(n, false)
			return s.newValue2(ssa.OpLoad, n.Left.Type.Elem(), p, s.mem())
		default:
			s.Fatalf("bad type for index %v", n.Left.Type)
			return nil
		}

	case OLEN, OCAP:
		switch {
		case n.Left.Type.IsSlice():
			op := ssa.OpSliceLen
			if n.Op == OCAP {
				op = ssa.OpSliceCap
			}
			return s.newValue1(op, Types[TINT], s.expr(n.Left))
		case n.Left.Type.IsString(): // string; not reachable for OCAP
			return s.newValue1(ssa.OpStringLen, Types[TINT], s.expr(n.Left))
		case n.Left.Type.IsMap(), n.Left.Type.IsChan():
			return s.referenceTypeBuiltin(n, s.expr(n.Left))
		default: // array
			return s.constInt(Types[TINT], n.Left.Type.NumElem())
		}

	case OSPTR:
		a := s.expr(n.Left)
		if n.Left.Type.IsSlice() {
			return s.newValue1(ssa.OpSlicePtr, n.Type, a)
		} else {
			return s.newValue1(ssa.OpStringPtr, n.Type, a)
		}

	case OITAB:
		a := s.expr(n.Left)
		return s.newValue1(ssa.OpITab, n.Type, a)

	case OIDATA:
		a := s.expr(n.Left)
		return s.newValue1(ssa.OpIData, n.Type, a)

	case OEFACE:
		tab := s.expr(n.Left)
		data := s.expr(n.Right)
		// The frontend allows putting things like struct{*byte} in
		// the data portion of an eface. But we don't want struct{*byte}
		// as a register type because (among other reasons) the liveness
		// analysis is confused by the "fat" variables that result from
		// such types being spilled.
		// So here we ensure that we are selecting the underlying pointer
		// when we build an eface.
		// TODO: get rid of this now that structs can be SSA'd?
		for !data.Type.IsPtrShaped() {
			switch {
			case data.Type.IsArray():
				data = s.newValue1I(ssa.OpArrayIndex, data.Type.ElemType(), 0, data)
			case data.Type.IsStruct():
				for i := data.Type.NumFields() - 1; i >= 0; i-- {
					f := data.Type.FieldType(i)
					if f.Size() == 0 {
						// eface type could also be struct{p *byte; q [0]int}
						continue
					}
					data = s.newValue1I(ssa.OpStructSelect, f, int64(i), data)
					break
				}
			default:
				s.Fatalf("type being put into an eface isn't a pointer")
			}
		}
		return s.newValue2(ssa.OpIMake, n.Type, tab, data)

	case OSLICE, OSLICEARR, OSLICE3, OSLICE3ARR:
		v := s.expr(n.Left)
		var i, j, k *ssa.Value
		low, high, max := n.SliceBounds()
		if low != nil {
			i = s.extendIndex(s.expr(low), panicslice)
		}
		if high != nil {
			j = s.extendIndex(s.expr(high), panicslice)
		}
		if max != nil {
			k = s.extendIndex(s.expr(max), panicslice)
		}
		p, l, c := s.slice(n.Left.Type, v, i, j, k)
		return s.newValue3(ssa.OpSliceMake, n.Type, p, l, c)

	case OSLICESTR:
		v := s.expr(n.Left)
		var i, j *ssa.Value
		low, high, _ := n.SliceBounds()
		if low != nil {
			i = s.extendIndex(s.expr(low), panicslice)
		}
		if high != nil {
			j = s.extendIndex(s.expr(high), panicslice)
		}
		p, l, _ := s.slice(n.Left.Type, v, i, j, nil)
		return s.newValue2(ssa.OpStringMake, n.Type, p, l)

	case OCALLFUNC:
		if isIntrinsicCall(n) {
			return s.intrinsicCall(n)
		}
		fallthrough

	case OCALLINTER, OCALLMETH:
		a := s.call(n, callNormal)
		return s.newValue2(ssa.OpLoad, n.Type, a, s.mem())

	case OGETG:
		return s.newValue1(ssa.OpGetG, n.Type, s.mem())

	case OAPPEND:
		return s.append(n, false)

	default:
		s.Fatalf("unhandled expr %v", n.Op)
		return nil
	}
}

// append converts an OAPPEND node to SSA.
// If inplace is false, it converts the OAPPEND expression n to an ssa.Value,
// adds it to s, and returns the Value.
// If inplace is true, it writes the result of the OAPPEND expression n
// back to the slice being appended to, and returns nil.
// inplace MUST be set to false if the slice can be SSA'd.
func (s *state) append(n *Node, inplace bool) *ssa.Value {
	// If inplace is false, process as expression "append(s, e1, e2, e3)":
	//
	// ptr, len, cap := s
	// newlen := len + 3
	// if newlen > cap {
	//     ptr, len, cap = growslice(s, newlen)
	//     newlen = len + 3 // recalculate to avoid a spill
	// }
	// // with write barriers, if needed:
	// *(ptr+len) = e1
	// *(ptr+len+1) = e2
	// *(ptr+len+2) = e3
	// return makeslice(ptr, newlen, cap)
	//
	//
	// If inplace is true, process as statement "s = append(s, e1, e2, e3)":
	//
	// a := &s
	// ptr, len, cap := s
	// newlen := len + 3
	// if newlen > cap {
	//    newptr, len, newcap = growslice(ptr, len, cap, newlen)
	//    vardef(a)       // if necessary, advise liveness we are writing a new a
	//    *a.cap = newcap // write before ptr to avoid a spill
	//    *a.ptr = newptr // with write barrier
	// }
	// newlen = len + 3 // recalculate to avoid a spill
	// *a.len = newlen
	// // with write barriers, if needed:
	// *(ptr+len) = e1
	// *(ptr+len+1) = e2
	// *(ptr+len+2) = e3

	et := n.Type.Elem()
	pt := ptrto(et)

	// Evaluate slice
	sn := n.List.First() // the slice node is the first in the list

	var slice, addr *ssa.Value
	if inplace {
		addr, _ = s.addr(sn, false)
		slice = s.newValue2(ssa.OpLoad, n.Type, addr, s.mem())
	} else {
		slice = s.expr(sn)
	}

	// Allocate new blocks
	grow := s.f.NewBlock(ssa.BlockPlain)
	assign := s.f.NewBlock(ssa.BlockPlain)

	// Decide if we need to grow
	nargs := int64(n.List.Len() - 1)
	p := s.newValue1(ssa.OpSlicePtr, pt, slice)
	l := s.newValue1(ssa.OpSliceLen, Types[TINT], slice)
	c := s.newValue1(ssa.OpSliceCap, Types[TINT], slice)
	nl := s.newValue2(s.ssaOp(OADD, Types[TINT]), Types[TINT], l, s.constInt(Types[TINT], nargs))

	cmp := s.newValue2(s.ssaOp(OGT, Types[TINT]), Types[TBOOL], nl, c)
	s.vars[&ptrVar] = p

	if !inplace {
		s.vars[&newlenVar] = nl
		s.vars[&capVar] = c
	} else {
		s.vars[&lenVar] = l
	}

	b := s.endBlock()
	b.Kind = ssa.BlockIf
	b.Likely = ssa.BranchUnlikely
	b.SetControl(cmp)
	b.AddEdgeTo(grow)
	b.AddEdgeTo(assign)

	// Call growslice
	s.startBlock(grow)
	taddr := s.newValue1A(ssa.OpAddr, Types[TUINTPTR], &ssa.ExternSymbol{Typ: Types[TUINTPTR], Sym: typenamesym(n.Type.Elem())}, s.sb)

	r := s.rtcall(growslice, true, []*Type{pt, Types[TINT], Types[TINT]}, taddr, p, l, c, nl)

	if inplace {
		if sn.Op == ONAME {
			// Tell liveness we're about to build a new slice
			s.vars[&memVar] = s.newValue1A(ssa.OpVarDef, ssa.TypeMem, sn, s.mem())
		}
		capaddr := s.newValue1I(ssa.OpOffPtr, pt, int64(array_cap), addr)
		s.vars[&memVar] = s.newValue3I(ssa.OpStore, ssa.TypeMem, s.config.IntSize, capaddr, r[2], s.mem())
		s.insertWBstore(pt, addr, r[0], n.Lineno, 0)
		// load the value we just stored to avoid having to spill it
		s.vars[&ptrVar] = s.newValue2(ssa.OpLoad, pt, addr, s.mem())
		s.vars[&lenVar] = r[1] // avoid a spill in the fast path
	} else {
		s.vars[&ptrVar] = r[0]
		s.vars[&newlenVar] = s.newValue2(s.ssaOp(OADD, Types[TINT]), Types[TINT], r[1], s.constInt(Types[TINT], nargs))
		s.vars[&capVar] = r[2]
	}

	b = s.endBlock()
	b.AddEdgeTo(assign)

	// assign new elements to slots
	s.startBlock(assign)

	if inplace {
		l = s.variable(&lenVar, Types[TINT]) // generates phi for len
		nl = s.newValue2(s.ssaOp(OADD, Types[TINT]), Types[TINT], l, s.constInt(Types[TINT], nargs))
		lenaddr := s.newValue1I(ssa.OpOffPtr, pt, int64(array_nel), addr)
		s.vars[&memVar] = s.newValue3I(ssa.OpStore, ssa.TypeMem, s.config.IntSize, lenaddr, nl, s.mem())
	}

	// Evaluate args
	type argRec struct {
		// if store is true, we're appending the value v.  If false, we're appending the
		// value at *v.  If store==false, isVolatile reports whether the source
		// is in the outargs section of the stack frame.
		v          *ssa.Value
		store      bool
		isVolatile bool
	}
	args := make([]argRec, 0, nargs)
	for _, n := range n.List.Slice()[1:] {
		if canSSAType(n.Type) {
			args = append(args, argRec{v: s.expr(n), store: true})
		} else {
			v, isVolatile := s.addr(n, false)
			args = append(args, argRec{v: v, isVolatile: isVolatile})
		}
	}

	p = s.variable(&ptrVar, pt) // generates phi for ptr
	if !inplace {
		nl = s.variable(&newlenVar, Types[TINT]) // generates phi for nl
		c = s.variable(&capVar, Types[TINT])     // generates phi for cap
	}
	p2 := s.newValue2(ssa.OpPtrIndex, pt, p, l)
	// TODO: just one write barrier call for all of these writes?
	// TODO: maybe just one writeBarrier.enabled check?
	for i, arg := range args {
		addr := s.newValue2(ssa.OpPtrIndex, pt, p2, s.constInt(Types[TINT], int64(i)))
		if arg.store {
			if haspointers(et) {
				s.insertWBstore(et, addr, arg.v, n.Lineno, 0)
			} else {
				s.vars[&memVar] = s.newValue3I(ssa.OpStore, ssa.TypeMem, et.Size(), addr, arg.v, s.mem())
			}
		} else {
			if haspointers(et) {
				s.insertWBmove(et, addr, arg.v, n.Lineno, arg.isVolatile)
			} else {
				s.vars[&memVar] = s.newValue3I(ssa.OpMove, ssa.TypeMem, sizeAlignAuxInt(et), addr, arg.v, s.mem())
			}
		}
	}

	delete(s.vars, &ptrVar)
	if inplace {
		delete(s.vars, &lenVar)
		return nil
	}
	delete(s.vars, &newlenVar)
	delete(s.vars, &capVar)
	// make result
	return s.newValue3(ssa.OpSliceMake, n.Type, p, nl, c)
}

// condBranch evaluates the boolean expression cond and branches to yes
// if cond is true and no if cond is false.
// This function is intended to handle && and || better than just calling
// s.expr(cond) and branching on the result.
func (s *state) condBranch(cond *Node, yes, no *ssa.Block, likely int8) {
	if cond.Op == OANDAND {
		mid := s.f.NewBlock(ssa.BlockPlain)
		s.stmtList(cond.Ninit)
		s.condBranch(cond.Left, mid, no, max8(likely, 0))
		s.startBlock(mid)
		s.condBranch(cond.Right, yes, no, likely)
		return
		// Note: if likely==1, then both recursive calls pass 1.
		// If likely==-1, then we don't have enough information to decide
		// whether the first branch is likely or not. So we pass 0 for
		// the likeliness of the first branch.
		// TODO: have the frontend give us branch prediction hints for
		// OANDAND and OOROR nodes (if it ever has such info).
	}
	if cond.Op == OOROR {
		mid := s.f.NewBlock(ssa.BlockPlain)
		s.stmtList(cond.Ninit)
		s.condBranch(cond.Left, yes, mid, min8(likely, 0))
		s.startBlock(mid)
		s.condBranch(cond.Right, yes, no, likely)
		return
		// Note: if likely==-1, then both recursive calls pass -1.
		// If likely==1, then we don't have enough info to decide
		// the likelihood of the first branch.
	}
	if cond.Op == ONOT {
		s.stmtList(cond.Ninit)
		s.condBranch(cond.Left, no, yes, -likely)
		return
	}
	c := s.expr(cond)
	b := s.endBlock()
	b.Kind = ssa.BlockIf
	b.SetControl(c)
	b.Likely = ssa.BranchPrediction(likely) // gc and ssa both use -1/0/+1 for likeliness
	b.AddEdgeTo(yes)
	b.AddEdgeTo(no)
}

type skipMask uint8

const (
	skipPtr skipMask = 1 << iota
	skipLen
	skipCap
)

// assign does left = right.
// Right has already been evaluated to ssa, left has not.
// If deref is true, then we do left = *right instead (and right has already been nil-checked).
// If deref is true and right == nil, just do left = 0.
// If deref is true, rightIsVolatile reports whether right points to volatile (clobbered by a call) storage.
// Include a write barrier if wb is true.
// skip indicates assignments (at the top level) that can be avoided.
func (s *state) assign(left *Node, right *ssa.Value, wb, deref bool, line int32, skip skipMask, rightIsVolatile bool) {
	if left.Op == ONAME && isblank(left) {
		return
	}
	t := left.Type
	dowidth(t)
	if s.canSSA(left) {
		if deref {
			s.Fatalf("can SSA LHS %v but not RHS %s", left, right)
		}
		if left.Op == ODOT {
			// We're assigning to a field of an ssa-able value.
			// We need to build a new structure with the new value for the
			// field we're assigning and the old values for the other fields.
			// For instance:
			//   type T struct {a, b, c int}
			//   var T x
			//   x.b = 5
			// For the x.b = 5 assignment we want to generate x = T{x.a, 5, x.c}

			// Grab information about the structure type.
			t := left.Left.Type
			nf := t.NumFields()
			idx := fieldIdx(left)

			// Grab old value of structure.
			old := s.expr(left.Left)

			// Make new structure.
			new := s.newValue0(ssa.StructMakeOp(t.NumFields()), t)

			// Add fields as args.
			for i := 0; i < nf; i++ {
				if i == idx {
					new.AddArg(right)
				} else {
					new.AddArg(s.newValue1I(ssa.OpStructSelect, t.FieldType(i), int64(i), old))
				}
			}

			// Recursively assign the new value we've made to the base of the dot op.
			s.assign(left.Left, new, false, false, line, 0, rightIsVolatile)
			// TODO: do we need to update named values here?
			return
		}
		// Update variable assignment.
		s.vars[left] = right
		s.addNamedValue(left, right)
		return
	}
	// Left is not ssa-able. Compute its address.
	addr, _ := s.addr(left, false)
	if left.Op == ONAME && skip == 0 {
		s.vars[&memVar] = s.newValue1A(ssa.OpVarDef, ssa.TypeMem, left, s.mem())
	}
	if deref {
		// Treat as a mem->mem move.
		if right == nil {
			s.vars[&memVar] = s.newValue2I(ssa.OpZero, ssa.TypeMem, sizeAlignAuxInt(t), addr, s.mem())
			return
		}
		if wb {
			s.insertWBmove(t, addr, right, line, rightIsVolatile)
			return
		}
		s.vars[&memVar] = s.newValue3I(ssa.OpMove, ssa.TypeMem, sizeAlignAuxInt(t), addr, right, s.mem())
		return
	}
	// Treat as a store.
	if wb {
		if skip&skipPtr != 0 {
			// Special case: if we don't write back the pointers, don't bother
			// doing the write barrier check.
			s.storeTypeScalars(t, addr, right, skip)
			return
		}
		s.insertWBstore(t, addr, right, line, skip)
		return
	}
	if skip != 0 {
		if skip&skipPtr == 0 {
			s.storeTypePtrs(t, addr, right)
		}
		s.storeTypeScalars(t, addr, right, skip)
		return
	}
	s.vars[&memVar] = s.newValue3I(ssa.OpStore, ssa.TypeMem, t.Size(), addr, right, s.mem())
}

// zeroVal returns the zero value for type t.
func (s *state) zeroVal(t *Type) *ssa.Value {
	switch {
	case t.IsInteger():
		switch t.Size() {
		case 1:
			return s.constInt8(t, 0)
		case 2:
			return s.constInt16(t, 0)
		case 4:
			return s.constInt32(t, 0)
		case 8:
			return s.constInt64(t, 0)
		default:
			s.Fatalf("bad sized integer type %v", t)
		}
	case t.IsFloat():
		switch t.Size() {
		case 4:
			return s.constFloat32(t, 0)
		case 8:
			return s.constFloat64(t, 0)
		default:
			s.Fatalf("bad sized float type %v", t)
		}
	case t.IsComplex():
		switch t.Size() {
		case 8:
			z := s.constFloat32(Types[TFLOAT32], 0)
			return s.entryNewValue2(ssa.OpComplexMake, t, z, z)
		case 16:
			z := s.constFloat64(Types[TFLOAT64], 0)
			return s.entryNewValue2(ssa.OpComplexMake, t, z, z)
		default:
			s.Fatalf("bad sized complex type %v", t)
		}

	case t.IsString():
		return s.constEmptyString(t)
	case t.IsPtrShaped():
		return s.constNil(t)
	case t.IsBoolean():
		return s.constBool(false)
	case t.IsInterface():
		return s.constInterface(t)
	case t.IsSlice():
		return s.constSlice(t)
	case t.IsStruct():
		n := t.NumFields()
		v := s.entryNewValue0(ssa.StructMakeOp(t.NumFields()), t)
		for i := 0; i < n; i++ {
			v.AddArg(s.zeroVal(t.FieldType(i).(*Type)))
		}
		return v
	}
	s.Fatalf("zero for type %v not implemented", t)
	return nil
}

type callKind int8

const (
	callNormal callKind = iota
	callDefer
	callGo
)

// TODO: make this a field of a configuration object instead of a global.
var intrinsics *intrinsicInfo

type intrinsicInfo struct {
	std      map[intrinsicKey]intrinsicBuilder
	intSized map[sizedIntrinsicKey]intrinsicBuilder
	ptrSized map[sizedIntrinsicKey]intrinsicBuilder
}

// An intrinsicBuilder converts a call node n into an ssa value that
// implements that call as an intrinsic.
type intrinsicBuilder func(s *state, n *Node) *ssa.Value

type intrinsicKey struct {
	pkg string
	fn  string
}

type sizedIntrinsicKey struct {
	pkg  string
	fn   string
	size int
}

// disableForInstrumenting returns nil when instrumenting, fn otherwise
func disableForInstrumenting(fn func(*state, *Node) *ssa.Value) func(*state, *Node) *ssa.Value {
	if instrumenting {
		return nil
	}
	return fn
}

// enableForRuntime returns fn when compiling runtime, nil otherwise
func enableForRuntime(fn func(*state, *Node) *ssa.Value) func(*state, *Node) *ssa.Value {
	if compiling_runtime {
		return fn
	}
	return nil
}

// enableOnArch returns fn on given archs, nil otherwise
func enableOnArch(fn func(*state, *Node) *ssa.Value, archs ...sys.ArchFamily) func(*state, *Node) *ssa.Value {
	if Thearch.LinkArch.InFamily(archs...) {
		return fn
	}
	return nil
}

func intrinsicInit() {
	i := &intrinsicInfo{}
	intrinsics = i

	// initial set of intrinsics.
	i.std = map[intrinsicKey]intrinsicBuilder{
		/******** runtime ********/
		intrinsicKey{"", "slicebytetostringtmp"}: enableForRuntime(disableForInstrumenting(func(s *state, n *Node) *ssa.Value {
			// pkg name left empty because intrinsification only should apply
			// inside the runtime package when non instrumented.
			// Compiler frontend optimizations emit OARRAYBYTESTRTMP nodes
			// for the backend instead of slicebytetostringtmp calls
			// when not instrumenting.
			slice := s.intrinsicFirstArg(n)
			ptr := s.newValue1(ssa.OpSlicePtr, ptrto(Types[TUINT8]), slice)
			len := s.newValue1(ssa.OpSliceLen, Types[TINT], slice)
			return s.newValue2(ssa.OpStringMake, n.Type, ptr, len)
		})),
		intrinsicKey{"runtime", "KeepAlive"}: func(s *state, n *Node) *ssa.Value {
			data := s.newValue1(ssa.OpIData, ptrto(Types[TUINT8]), s.intrinsicFirstArg(n))
			s.vars[&memVar] = s.newValue2(ssa.OpKeepAlive, ssa.TypeMem, data, s.mem())
			return nil
		},

		/******** runtime/internal/sys ********/
		intrinsicKey{"runtime/internal/sys", "Ctz32"}: enableOnArch(func(s *state, n *Node) *ssa.Value {
			return s.newValue1(ssa.OpCtz32, Types[TUINT32], s.intrinsicFirstArg(n))
		}, sys.AMD64, sys.ARM64, sys.ARM, sys.S390X),
		intrinsicKey{"runtime/internal/sys", "Ctz64"}: enableOnArch(func(s *state, n *Node) *ssa.Value {
			return s.newValue1(ssa.OpCtz64, Types[TUINT64], s.intrinsicFirstArg(n))
		}, sys.AMD64, sys.ARM64, sys.ARM, sys.S390X),
		intrinsicKey{"runtime/internal/sys", "Bswap32"}: enableOnArch(func(s *state, n *Node) *ssa.Value {
			return s.newValue1(ssa.OpBswap32, Types[TUINT32], s.intrinsicFirstArg(n))
		}, sys.AMD64, sys.ARM64, sys.ARM, sys.S390X),
		intrinsicKey{"runtime/internal/sys", "Bswap64"}: enableOnArch(func(s *state, n *Node) *ssa.Value {
			return s.newValue1(ssa.OpBswap64, Types[TUINT64], s.intrinsicFirstArg(n))
		}, sys.AMD64, sys.ARM64, sys.ARM, sys.S390X),

		/******** runtime/internal/atomic ********/
		intrinsicKey{"runtime/internal/atomic", "Load"}: enableOnArch(func(s *state, n *Node) *ssa.Value {
			v := s.newValue2(ssa.OpAtomicLoad32, ssa.MakeTuple(Types[TUINT32], ssa.TypeMem), s.intrinsicArg(n, 0), s.mem())
			s.vars[&memVar] = s.newValue1(ssa.OpSelect1, ssa.TypeMem, v)
			return s.newValue1(ssa.OpSelect0, Types[TUINT32], v)
		}, sys.AMD64, sys.ARM64),
		intrinsicKey{"runtime/internal/atomic", "Load64"}: enableOnArch(func(s *state, n *Node) *ssa.Value {
			v := s.newValue2(ssa.OpAtomicLoad64, ssa.MakeTuple(Types[TUINT64], ssa.TypeMem), s.intrinsicArg(n, 0), s.mem())
			s.vars[&memVar] = s.newValue1(ssa.OpSelect1, ssa.TypeMem, v)
			return s.newValue1(ssa.OpSelect0, Types[TUINT64], v)
		}, sys.AMD64, sys.ARM64),
		intrinsicKey{"runtime/internal/atomic", "Loadp"}: enableOnArch(func(s *state, n *Node) *ssa.Value {
			v := s.newValue2(ssa.OpAtomicLoadPtr, ssa.MakeTuple(ptrto(Types[TUINT8]), ssa.TypeMem), s.intrinsicArg(n, 0), s.mem())
			s.vars[&memVar] = s.newValue1(ssa.OpSelect1, ssa.TypeMem, v)
			return s.newValue1(ssa.OpSelect0, ptrto(Types[TUINT8]), v)
		}, sys.AMD64, sys.ARM64),

		intrinsicKey{"runtime/internal/atomic", "Store"}: enableOnArch(func(s *state, n *Node) *ssa.Value {
			s.vars[&memVar] = s.newValue3(ssa.OpAtomicStore32, ssa.TypeMem, s.intrinsicArg(n, 0), s.intrinsicArg(n, 1), s.mem())
			return nil
		}, sys.AMD64, sys.ARM64),
		intrinsicKey{"runtime/internal/atomic", "Store64"}: enableOnArch(func(s *state, n *Node) *ssa.Value {
			s.vars[&memVar] = s.newValue3(ssa.OpAtomicStore64, ssa.TypeMem, s.intrinsicArg(n, 0), s.intrinsicArg(n, 1), s.mem())
			return nil
		}, sys.AMD64, sys.ARM64),
		intrinsicKey{"runtime/internal/atomic", "StorepNoWB"}: enableOnArch(func(s *state, n *Node) *ssa.Value {
			s.vars[&memVar] = s.newValue3(ssa.OpAtomicStorePtrNoWB, ssa.TypeMem, s.intrinsicArg(n, 0), s.intrinsicArg(n, 1), s.mem())
			return nil
		}, sys.AMD64, sys.ARM64),

		intrinsicKey{"runtime/internal/atomic", "Xchg"}: enableOnArch(func(s *state, n *Node) *ssa.Value {
			v := s.newValue3(ssa.OpAtomicExchange32, ssa.MakeTuple(Types[TUINT32], ssa.TypeMem), s.intrinsicArg(n, 0), s.intrinsicArg(n, 1), s.mem())
			s.vars[&memVar] = s.newValue1(ssa.OpSelect1, ssa.TypeMem, v)
			return s.newValue1(ssa.OpSelect0, Types[TUINT32], v)
		}, sys.AMD64, sys.ARM64),
		intrinsicKey{"runtime/internal/atomic", "Xchg64"}: enableOnArch(func(s *state, n *Node) *ssa.Value {
			v := s.newValue3(ssa.OpAtomicExchange64, ssa.MakeTuple(Types[TUINT64], ssa.TypeMem), s.intrinsicArg(n, 0), s.intrinsicArg(n, 1), s.mem())
			s.vars[&memVar] = s.newValue1(ssa.OpSelect1, ssa.TypeMem, v)
			return s.newValue1(ssa.OpSelect0, Types[TUINT64], v)
		}, sys.AMD64, sys.ARM64),

		intrinsicKey{"runtime/internal/atomic", "Xadd"}: enableOnArch(func(s *state, n *Node) *ssa.Value {
			v := s.newValue3(ssa.OpAtomicAdd32, ssa.MakeTuple(Types[TUINT32], ssa.TypeMem), s.intrinsicArg(n, 0), s.intrinsicArg(n, 1), s.mem())
			s.vars[&memVar] = s.newValue1(ssa.OpSelect1, ssa.TypeMem, v)
			return s.newValue1(ssa.OpSelect0, Types[TUINT32], v)
		}, sys.AMD64, sys.ARM64),
		intrinsicKey{"runtime/internal/atomic", "Xadd64"}: enableOnArch(func(s *state, n *Node) *ssa.Value {
			v := s.newValue3(ssa.OpAtomicAdd64, ssa.MakeTuple(Types[TUINT64], ssa.TypeMem), s.intrinsicArg(n, 0), s.intrinsicArg(n, 1), s.mem())
			s.vars[&memVar] = s.newValue1(ssa.OpSelect1, ssa.TypeMem, v)
			return s.newValue1(ssa.OpSelect0, Types[TUINT64], v)
		}, sys.AMD64, sys.ARM64),

		intrinsicKey{"runtime/internal/atomic", "Cas"}: enableOnArch(func(s *state, n *Node) *ssa.Value {
			v := s.newValue4(ssa.OpAtomicCompareAndSwap32, ssa.MakeTuple(Types[TBOOL], ssa.TypeMem), s.intrinsicArg(n, 0), s.intrinsicArg(n, 1), s.intrinsicArg(n, 2), s.mem())
			s.vars[&memVar] = s.newValue1(ssa.OpSelect1, ssa.TypeMem, v)
			return s.newValue1(ssa.OpSelect0, Types[TBOOL], v)
		}, sys.AMD64, sys.ARM64),
		intrinsicKey{"runtime/internal/atomic", "Cas64"}: enableOnArch(func(s *state, n *Node) *ssa.Value {
			v := s.newValue4(ssa.OpAtomicCompareAndSwap64, ssa.MakeTuple(Types[TBOOL], ssa.TypeMem), s.intrinsicArg(n, 0), s.intrinsicArg(n, 1), s.intrinsicArg(n, 2), s.mem())
			s.vars[&memVar] = s.newValue1(ssa.OpSelect1, ssa.TypeMem, v)
			return s.newValue1(ssa.OpSelect0, Types[TBOOL], v)
		}, sys.AMD64, sys.ARM64),

		intrinsicKey{"runtime/internal/atomic", "And8"}: enableOnArch(func(s *state, n *Node) *ssa.Value {
			s.vars[&memVar] = s.newValue3(ssa.OpAtomicAnd8, ssa.TypeMem, s.intrinsicArg(n, 0), s.intrinsicArg(n, 1), s.mem())
			return nil
		}, sys.AMD64, sys.ARM64),
		intrinsicKey{"runtime/internal/atomic", "Or8"}: enableOnArch(func(s *state, n *Node) *ssa.Value {
			s.vars[&memVar] = s.newValue3(ssa.OpAtomicOr8, ssa.TypeMem, s.intrinsicArg(n, 0), s.intrinsicArg(n, 1), s.mem())
			return nil
		}, sys.AMD64, sys.ARM64),
	}

	// aliases internal to runtime/internal/atomic
	i.std[intrinsicKey{"runtime/internal/atomic", "Loadint64"}] =
		i.std[intrinsicKey{"runtime/internal/atomic", "Load64"}]
	i.std[intrinsicKey{"runtime/internal/atomic", "Xaddint64"}] =
		i.std[intrinsicKey{"runtime/internal/atomic", "Xadd64"}]

	// intrinsics which vary depending on the size of int/ptr.
	i.intSized = map[sizedIntrinsicKey]intrinsicBuilder{
		sizedIntrinsicKey{"runtime/internal/atomic", "Loaduint", 4}: i.std[intrinsicKey{"runtime/internal/atomic", "Load"}],
		sizedIntrinsicKey{"runtime/internal/atomic", "Loaduint", 8}: i.std[intrinsicKey{"runtime/internal/atomic", "Load64"}],
	}
	i.ptrSized = map[sizedIntrinsicKey]intrinsicBuilder{
		sizedIntrinsicKey{"runtime/internal/atomic", "Loaduintptr", 4}:  i.std[intrinsicKey{"runtime/internal/atomic", "Load"}],
		sizedIntrinsicKey{"runtime/internal/atomic", "Loaduintptr", 8}:  i.std[intrinsicKey{"runtime/internal/atomic", "Load64"}],
		sizedIntrinsicKey{"runtime/internal/atomic", "Storeuintptr", 4}: i.std[intrinsicKey{"runtime/internal/atomic", "Store"}],
		sizedIntrinsicKey{"runtime/internal/atomic", "Storeuintptr", 8}: i.std[intrinsicKey{"runtime/internal/atomic", "Store64"}],
		sizedIntrinsicKey{"runtime/internal/atomic", "Xchguintptr", 4}:  i.std[intrinsicKey{"runtime/internal/atomic", "Xchg"}],
		sizedIntrinsicKey{"runtime/internal/atomic", "Xchguintptr", 8}:  i.std[intrinsicKey{"runtime/internal/atomic", "Xchg64"}],
		sizedIntrinsicKey{"runtime/internal/atomic", "Xadduintptr", 4}:  i.std[intrinsicKey{"runtime/internal/atomic", "Xadd"}],
		sizedIntrinsicKey{"runtime/internal/atomic", "Xadduintptr", 8}:  i.std[intrinsicKey{"runtime/internal/atomic", "Xadd64"}],
		sizedIntrinsicKey{"runtime/internal/atomic", "Casuintptr", 4}:   i.std[intrinsicKey{"runtime/internal/atomic", "Cas"}],
		sizedIntrinsicKey{"runtime/internal/atomic", "Casuintptr", 8}:   i.std[intrinsicKey{"runtime/internal/atomic", "Cas64"}],
		sizedIntrinsicKey{"runtime/internal/atomic", "Casp1", 4}:        i.std[intrinsicKey{"runtime/internal/atomic", "Cas"}],
		sizedIntrinsicKey{"runtime/internal/atomic", "Casp1", 8}:        i.std[intrinsicKey{"runtime/internal/atomic", "Cas64"}],
	}

	/******** sync/atomic ********/
	if flag_race {
		// The race detector needs to be able to intercept these calls.
		// We can't intrinsify them.
		return
	}
	// these are all aliases to runtime/internal/atomic implementations.
	i.std[intrinsicKey{"sync/atomic", "LoadInt32"}] =
		i.std[intrinsicKey{"runtime/internal/atomic", "Load"}]
	i.std[intrinsicKey{"sync/atomic", "LoadInt64"}] =
		i.std[intrinsicKey{"runtime/internal/atomic", "Load64"}]
	i.std[intrinsicKey{"sync/atomic", "LoadPointer"}] =
		i.std[intrinsicKey{"runtime/internal/atomic", "Loadp"}]
	i.std[intrinsicKey{"sync/atomic", "LoadUint32"}] =
		i.std[intrinsicKey{"runtime/internal/atomic", "Load"}]
	i.std[intrinsicKey{"sync/atomic", "LoadUint64"}] =
		i.std[intrinsicKey{"runtime/internal/atomic", "Load64"}]
	i.ptrSized[sizedIntrinsicKey{"sync/atomic", "LoadUintptr", 4}] =
		i.std[intrinsicKey{"runtime/internal/atomic", "Load"}]
	i.ptrSized[sizedIntrinsicKey{"sync/atomic", "LoadUintptr", 8}] =
		i.std[intrinsicKey{"runtime/internal/atomic", "Load64"}]

	i.std[intrinsicKey{"sync/atomic", "StoreInt32"}] =
		i.std[intrinsicKey{"runtime/internal/atomic", "Store"}]
	i.std[intrinsicKey{"sync/atomic", "StoreInt64"}] =
		i.std[intrinsicKey{"runtime/internal/atomic", "Store64"}]
	// Note: not StorePointer, that needs a write barrier.  Same below for {CompareAnd}Swap.
	i.std[intrinsicKey{"sync/atomic", "StoreUint32"}] =
		i.std[intrinsicKey{"runtime/internal/atomic", "Store"}]
	i.std[intrinsicKey{"sync/atomic", "StoreUint64"}] =
		i.std[intrinsicKey{"runtime/internal/atomic", "Store64"}]
	i.ptrSized[sizedIntrinsicKey{"sync/atomic", "StoreUintptr", 4}] =
		i.std[intrinsicKey{"runtime/internal/atomic", "Store"}]
	i.ptrSized[sizedIntrinsicKey{"sync/atomic", "StoreUintptr", 8}] =
		i.std[intrinsicKey{"runtime/internal/atomic", "Store64"}]

	i.std[intrinsicKey{"sync/atomic", "SwapInt32"}] =
		i.std[intrinsicKey{"runtime/internal/atomic", "Xchg"}]
	i.std[intrinsicKey{"sync/atomic", "SwapInt64"}] =
		i.std[intrinsicKey{"runtime/internal/atomic", "Xchg64"}]
	i.std[intrinsicKey{"sync/atomic", "SwapUint32"}] =
		i.std[intrinsicKey{"runtime/internal/atomic", "Xchg"}]
	i.std[intrinsicKey{"sync/atomic", "SwapUint64"}] =
		i.std[intrinsicKey{"runtime/internal/atomic", "Xchg64"}]
	i.ptrSized[sizedIntrinsicKey{"sync/atomic", "SwapUintptr", 4}] =
		i.std[intrinsicKey{"runtime/internal/atomic", "Xchg"}]
	i.ptrSized[sizedIntrinsicKey{"sync/atomic", "SwapUintptr", 8}] =
		i.std[intrinsicKey{"runtime/internal/atomic", "Xchg64"}]

	i.std[intrinsicKey{"sync/atomic", "CompareAndSwapInt32"}] =
		i.std[intrinsicKey{"runtime/internal/atomic", "Cas"}]
	i.std[intrinsicKey{"sync/atomic", "CompareAndSwapInt64"}] =
		i.std[intrinsicKey{"runtime/internal/atomic", "Cas64"}]
	i.std[intrinsicKey{"sync/atomic", "CompareAndSwapUint32"}] =
		i.std[intrinsicKey{"runtime/internal/atomic", "Cas"}]
	i.std[intrinsicKey{"sync/atomic", "CompareAndSwapUint64"}] =
		i.std[intrinsicKey{"runtime/internal/atomic", "Cas64"}]
	i.ptrSized[sizedIntrinsicKey{"sync/atomic", "CompareAndSwapUintptr", 4}] =
		i.std[intrinsicKey{"runtime/internal/atomic", "Cas"}]
	i.ptrSized[sizedIntrinsicKey{"sync/atomic", "CompareAndSwapUintptr", 8}] =
		i.std[intrinsicKey{"runtime/internal/atomic", "Cas64"}]

	i.std[intrinsicKey{"sync/atomic", "AddInt32"}] =
		i.std[intrinsicKey{"runtime/internal/atomic", "Xadd"}]
	i.std[intrinsicKey{"sync/atomic", "AddInt64"}] =
		i.std[intrinsicKey{"runtime/internal/atomic", "Xadd64"}]
	i.std[intrinsicKey{"sync/atomic", "AddUint32"}] =
		i.std[intrinsicKey{"runtime/internal/atomic", "Xadd"}]
	i.std[intrinsicKey{"sync/atomic", "AddUint64"}] =
		i.std[intrinsicKey{"runtime/internal/atomic", "Xadd64"}]
	i.ptrSized[sizedIntrinsicKey{"sync/atomic", "AddUintptr", 4}] =
		i.std[intrinsicKey{"runtime/internal/atomic", "Xadd"}]
	i.ptrSized[sizedIntrinsicKey{"sync/atomic", "AddUintptr", 8}] =
		i.std[intrinsicKey{"runtime/internal/atomic", "Xadd64"}]
}

// findIntrinsic returns a function which builds the SSA equivalent of the
// function identified by the symbol sym.  If sym is not an intrinsic call, returns nil.
func findIntrinsic(sym *Sym) intrinsicBuilder {
	if ssa.IntrinsicsDisable {
		return nil
	}
	if sym == nil || sym.Pkg == nil {
		return nil
	}
	if intrinsics == nil {
		intrinsicInit()
	}
	pkg := sym.Pkg.Path
	fn := sym.Name
	f := intrinsics.std[intrinsicKey{pkg, fn}]
	if f != nil {
		return f
	}
	f = intrinsics.intSized[sizedIntrinsicKey{pkg, fn, Widthint}]
	if f != nil {
		return f
	}
	return intrinsics.ptrSized[sizedIntrinsicKey{pkg, fn, Widthptr}]
}

func isIntrinsicCall(n *Node) bool {
	if n == nil || n.Left == nil {
		return false
	}
	return findIntrinsic(n.Left.Sym) != nil
}

// intrinsicCall converts a call to a recognized intrinsic function into the intrinsic SSA operation.
func (s *state) intrinsicCall(n *Node) *ssa.Value {
	v := findIntrinsic(n.Left.Sym)(s, n)
	if ssa.IntrinsicsDebug > 0 {
		x := v
		if x == nil {
			x = s.mem()
		}
		if x.Op == ssa.OpSelect0 || x.Op == ssa.OpSelect1 {
			x = x.Args[0]
		}
		Warnl(n.Lineno, "intrinsic substitution for %v with %s", n.Left.Sym.Name, x.LongString())
	}
	return v
}

// intrinsicArg extracts the ith arg from n.List and returns its value.
func (s *state) intrinsicArg(n *Node, i int) *ssa.Value {
	x := n.List.Slice()[i]
	if x.Op == OAS {
		x = x.Right
	}
	return s.expr(x)
}
func (s *state) intrinsicFirstArg(n *Node) *ssa.Value {
	return s.intrinsicArg(n, 0)
}

// Calls the function n using the specified call type.
// Returns the address of the return value (or nil if none).
func (s *state) call(n *Node, k callKind) *ssa.Value {
	var sym *Sym           // target symbol (if static)
	var closure *ssa.Value // ptr to closure to run (if dynamic)
	var codeptr *ssa.Value // ptr to target code (if dynamic)
	var rcvr *ssa.Value    // receiver to set
	fn := n.Left
	switch n.Op {
	case OCALLFUNC:
		if k == callNormal && fn.Op == ONAME && fn.Class == PFUNC {
			sym = fn.Sym
			break
		}
		closure = s.expr(fn)
	case OCALLMETH:
		if fn.Op != ODOTMETH {
			Fatalf("OCALLMETH: n.Left not an ODOTMETH: %v", fn)
		}
		if k == callNormal {
			sym = fn.Sym
			break
		}
		// Make a name n2 for the function.
		// fn.Sym might be sync.(*Mutex).Unlock.
		// Make a PFUNC node out of that, then evaluate it.
		// We get back an SSA value representing &sync.(*Mutex).Unlock·f.
		// We can then pass that to defer or go.
		n2 := newname(fn.Sym)
		n2.Class = PFUNC
		n2.Lineno = fn.Lineno
		n2.Type = Types[TUINT8] // dummy type for a static closure. Could use runtime.funcval if we had it.
		closure = s.expr(n2)
		// Note: receiver is already assigned in n.List, so we don't
		// want to set it here.
	case OCALLINTER:
		if fn.Op != ODOTINTER {
			Fatalf("OCALLINTER: n.Left not an ODOTINTER: %v", fn.Op)
		}
		i := s.expr(fn.Left)
		itab := s.newValue1(ssa.OpITab, Types[TUINTPTR], i)
		if k != callNormal {
			s.nilCheck(itab)
		}
		itabidx := fn.Xoffset + 3*int64(Widthptr) + 8 // offset of fun field in runtime.itab
		itab = s.newValue1I(ssa.OpOffPtr, ptrto(Types[TUINTPTR]), itabidx, itab)
		if k == callNormal {
			codeptr = s.newValue2(ssa.OpLoad, Types[TUINTPTR], itab, s.mem())
		} else {
			closure = itab
		}
		rcvr = s.newValue1(ssa.OpIData, Types[TUINTPTR], i)
	}
	dowidth(fn.Type)
	stksize := fn.Type.ArgWidth() // includes receiver

	// Run all argument assignments. The arg slots have already
	// been offset by the appropriate amount (+2*widthptr for go/defer,
	// +widthptr for interface calls).
	// For OCALLMETH, the receiver is set in these statements.
	s.stmtList(n.List)

	// Set receiver (for interface calls)
	if rcvr != nil {
		argStart := Ctxt.FixedFrameSize()
		if k != callNormal {
			argStart += int64(2 * Widthptr)
		}
		addr := s.entryNewValue1I(ssa.OpOffPtr, ptrto(Types[TUINTPTR]), argStart, s.sp)
		s.vars[&memVar] = s.newValue3I(ssa.OpStore, ssa.TypeMem, int64(Widthptr), addr, rcvr, s.mem())
	}

	// Defer/go args
	if k != callNormal {
		// Write argsize and closure (args to Newproc/Deferproc).
		argStart := Ctxt.FixedFrameSize()
		argsize := s.constInt32(Types[TUINT32], int32(stksize))
		addr := s.entryNewValue1I(ssa.OpOffPtr, ptrto(Types[TUINT32]), argStart, s.sp)
		s.vars[&memVar] = s.newValue3I(ssa.OpStore, ssa.TypeMem, 4, addr, argsize, s.mem())
		addr = s.entryNewValue1I(ssa.OpOffPtr, ptrto(Types[TUINTPTR]), argStart+int64(Widthptr), s.sp)
		s.vars[&memVar] = s.newValue3I(ssa.OpStore, ssa.TypeMem, int64(Widthptr), addr, closure, s.mem())
		stksize += 2 * int64(Widthptr)
	}

	// call target
	var call *ssa.Value
	switch {
	case k == callDefer:
		call = s.newValue1(ssa.OpDeferCall, ssa.TypeMem, s.mem())
	case k == callGo:
		call = s.newValue1(ssa.OpGoCall, ssa.TypeMem, s.mem())
	case closure != nil:
		codeptr = s.newValue2(ssa.OpLoad, Types[TUINTPTR], closure, s.mem())
		call = s.newValue3(ssa.OpClosureCall, ssa.TypeMem, codeptr, closure, s.mem())
	case codeptr != nil:
		call = s.newValue2(ssa.OpInterCall, ssa.TypeMem, codeptr, s.mem())
	case sym != nil:
		call = s.newValue1A(ssa.OpStaticCall, ssa.TypeMem, sym, s.mem())
	default:
		Fatalf("bad call type %v %v", n.Op, n)
	}
	call.AuxInt = stksize // Call operations carry the argsize of the callee along with them
	s.vars[&memVar] = call

	// Finish block for defers
	if k == callDefer {
		b := s.endBlock()
		b.Kind = ssa.BlockDefer
		b.SetControl(call)
		bNext := s.f.NewBlock(ssa.BlockPlain)
		b.AddEdgeTo(bNext)
		// Add recover edge to exit code.
		r := s.f.NewBlock(ssa.BlockPlain)
		s.startBlock(r)
		s.exit()
		b.AddEdgeTo(r)
		b.Likely = ssa.BranchLikely
		s.startBlock(bNext)
	}

	res := n.Left.Type.Results()
	if res.NumFields() == 0 || k != callNormal {
		// call has no return value. Continue with the next statement.
		return nil
	}
	fp := res.Field(0)
	return s.entryNewValue1I(ssa.OpOffPtr, ptrto(fp.Type), fp.Offset+Ctxt.FixedFrameSize(), s.sp)
}

// etypesign returns the signed-ness of e, for integer/pointer etypes.
// -1 means signed, +1 means unsigned, 0 means non-integer/non-pointer.
func etypesign(e EType) int8 {
	switch e {
	case TINT8, TINT16, TINT32, TINT64, TINT:
		return -1
	case TUINT8, TUINT16, TUINT32, TUINT64, TUINT, TUINTPTR, TUNSAFEPTR:
		return +1
	}
	return 0
}

// lookupSymbol is used to retrieve the symbol (Extern, Arg or Auto) used for a particular node.
// This improves the effectiveness of cse by using the same Aux values for the
// same symbols.
func (s *state) lookupSymbol(n *Node, sym interface{}) interface{} {
	switch sym.(type) {
	default:
		s.Fatalf("sym %v is of uknown type %T", sym, sym)
	case *ssa.ExternSymbol, *ssa.ArgSymbol, *ssa.AutoSymbol:
		// these are the only valid types
	}

	if lsym, ok := s.varsyms[n]; ok {
		return lsym
	} else {
		s.varsyms[n] = sym
		return sym
	}
}

// addr converts the address of the expression n to SSA, adds it to s and returns the SSA result.
// Also returns a bool reporting whether the returned value is "volatile", that is it
// points to the outargs section and thus the referent will be clobbered by any call.
// The value that the returned Value represents is guaranteed to be non-nil.
// If bounded is true then this address does not require a nil check for its operand
// even if that would otherwise be implied.
func (s *state) addr(n *Node, bounded bool) (*ssa.Value, bool) {
	t := ptrto(n.Type)
	switch n.Op {
	case ONAME:
		switch n.Class {
		case PEXTERN:
			// global variable
			aux := s.lookupSymbol(n, &ssa.ExternSymbol{Typ: n.Type, Sym: n.Sym})
			v := s.entryNewValue1A(ssa.OpAddr, t, aux, s.sb)
			// TODO: Make OpAddr use AuxInt as well as Aux.
			if n.Xoffset != 0 {
				v = s.entryNewValue1I(ssa.OpOffPtr, v.Type, n.Xoffset, v)
			}
			return v, false
		case PPARAM:
			// parameter slot
			v := s.decladdrs[n]
			if v != nil {
				return v, false
			}
			if n == nodfp {
				// Special arg that points to the frame pointer (Used by ORECOVER).
				aux := s.lookupSymbol(n, &ssa.ArgSymbol{Typ: n.Type, Node: n})
				return s.entryNewValue1A(ssa.OpAddr, t, aux, s.sp), false
			}
			s.Fatalf("addr of undeclared ONAME %v. declared: %v", n, s.decladdrs)
			return nil, false
		case PAUTO:
			aux := s.lookupSymbol(n, &ssa.AutoSymbol{Typ: n.Type, Node: n})
			return s.newValue1A(ssa.OpAddr, t, aux, s.sp), false
		case PPARAMOUT: // Same as PAUTO -- cannot generate LEA early.
			// ensure that we reuse symbols for out parameters so
			// that cse works on their addresses
			aux := s.lookupSymbol(n, &ssa.ArgSymbol{Typ: n.Type, Node: n})
			return s.newValue1A(ssa.OpAddr, t, aux, s.sp), false
		default:
			s.Fatalf("variable address class %v not implemented", classnames[n.Class])
			return nil, false
		}
	case OINDREG:
		// indirect off a register
		// used for storing/loading arguments/returns to/from callees
		if int(n.Reg) != Thearch.REGSP {
			s.Fatalf("OINDREG of non-SP register %s in addr: %v", obj.Rconv(int(n.Reg)), n)
			return nil, false
		}
		return s.entryNewValue1I(ssa.OpOffPtr, t, n.Xoffset, s.sp), true
	case OINDEX:
		if n.Left.Type.IsSlice() {
			a := s.expr(n.Left)
			i := s.expr(n.Right)
			i = s.extendIndex(i, panicindex)
			len := s.newValue1(ssa.OpSliceLen, Types[TINT], a)
			if !n.Bounded {
				s.boundsCheck(i, len)
			}
			p := s.newValue1(ssa.OpSlicePtr, t, a)
			return s.newValue2(ssa.OpPtrIndex, t, p, i), false
		} else { // array
			a, isVolatile := s.addr(n.Left, bounded)
			i := s.expr(n.Right)
			i = s.extendIndex(i, panicindex)
			len := s.constInt(Types[TINT], n.Left.Type.NumElem())
			if !n.Bounded {
				s.boundsCheck(i, len)
			}
			return s.newValue2(ssa.OpPtrIndex, ptrto(n.Left.Type.Elem()), a, i), isVolatile
		}
	case OIND:
		return s.exprPtr(n.Left, bounded, n.Lineno), false
	case ODOT:
		p, isVolatile := s.addr(n.Left, bounded)
		return s.newValue1I(ssa.OpOffPtr, t, n.Xoffset, p), isVolatile
	case ODOTPTR:
		p := s.exprPtr(n.Left, bounded, n.Lineno)
		return s.newValue1I(ssa.OpOffPtr, t, n.Xoffset, p), false
	case OCLOSUREVAR:
		return s.newValue1I(ssa.OpOffPtr, t, n.Xoffset,
			s.entryNewValue0(ssa.OpGetClosurePtr, ptrto(Types[TUINT8]))), false
	case OCONVNOP:
		addr, isVolatile := s.addr(n.Left, bounded)
		return s.newValue1(ssa.OpCopy, t, addr), isVolatile // ensure that addr has the right type
	case OCALLFUNC, OCALLINTER, OCALLMETH:
		return s.call(n, callNormal), true

	default:
		s.Fatalf("unhandled addr %v", n.Op)
		return nil, false
	}
}

// canSSA reports whether n is SSA-able.
// n must be an ONAME (or an ODOT sequence with an ONAME base).
func (s *state) canSSA(n *Node) bool {
	if Debug['N'] != 0 {
		return false
	}
	for n.Op == ODOT {
		n = n.Left
	}
	if n.Op != ONAME {
		return false
	}
	if n.Addrtaken {
		return false
	}
	if n.isParamHeapCopy() {
		return false
	}
	if n.Class == PAUTOHEAP {
		Fatalf("canSSA of PAUTOHEAP %v", n)
	}
	switch n.Class {
	case PEXTERN:
		return false
	case PPARAMOUT:
		if hasdefer {
			// TODO: handle this case?  Named return values must be
			// in memory so that the deferred function can see them.
			// Maybe do: if !strings.HasPrefix(n.String(), "~") { return false }
			return false
		}
		if s.cgoUnsafeArgs {
			// Cgo effectively takes the address of all result args,
			// but the compiler can't see that.
			return false
		}
	}
	if n.Class == PPARAM && n.String() == ".this" {
		// wrappers generated by genwrapper need to update
		// the .this pointer in place.
		// TODO: treat as a PPARMOUT?
		return false
	}
	return canSSAType(n.Type)
	// TODO: try to make more variables SSAable?
}

// canSSA reports whether variables of type t are SSA-able.
func canSSAType(t *Type) bool {
	dowidth(t)
	if t.Width > int64(4*Widthptr) {
		// 4*Widthptr is an arbitrary constant. We want it
		// to be at least 3*Widthptr so slices can be registerized.
		// Too big and we'll introduce too much register pressure.
		return false
	}
	switch t.Etype {
	case TARRAY:
		// We can't do arrays because dynamic indexing is
		// not supported on SSA variables.
		// TODO: maybe allow if length is <=1?  All indexes
		// are constant?  Might be good for the arrays
		// introduced by the compiler for variadic functions.
		return false
	case TSTRUCT:
		if t.NumFields() > ssa.MaxStruct {
			return false
		}
		for _, t1 := range t.Fields().Slice() {
			if !canSSAType(t1.Type) {
				return false
			}
		}
		return true
	default:
		return true
	}
}

// exprPtr evaluates n to a pointer and nil-checks it.
func (s *state) exprPtr(n *Node, bounded bool, lineno int32) *ssa.Value {
	p := s.expr(n)
	if bounded || n.NonNil {
		if s.f.Config.Debug_checknil() && lineno > 1 {
			s.f.Config.Warnl(lineno, "removed nil check")
		}
		return p
	}
	s.nilCheck(p)
	return p
}

// nilCheck generates nil pointer checking code.
// Used only for automatically inserted nil checks,
// not for user code like 'x != nil'.
func (s *state) nilCheck(ptr *ssa.Value) {
	if disable_checknil != 0 {
		return
	}
	s.newValue2(ssa.OpNilCheck, ssa.TypeVoid, ptr, s.mem())
}

// boundsCheck generates bounds checking code. Checks if 0 <= idx < len, branches to exit if not.
// Starts a new block on return.
// idx is already converted to full int width.
func (s *state) boundsCheck(idx, len *ssa.Value) {
	if Debug['B'] != 0 {
		return
	}

	// bounds check
	cmp := s.newValue2(ssa.OpIsInBounds, Types[TBOOL], idx, len)
	s.check(cmp, panicindex)
}

// sliceBoundsCheck generates slice bounds checking code. Checks if 0 <= idx <= len, branches to exit if not.
// Starts a new block on return.
// idx and len are already converted to full int width.
func (s *state) sliceBoundsCheck(idx, len *ssa.Value) {
	if Debug['B'] != 0 {
		return
	}

	// bounds check
	cmp := s.newValue2(ssa.OpIsSliceInBounds, Types[TBOOL], idx, len)
	s.check(cmp, panicslice)
}

// If cmp (a bool) is false, panic using the given function.
func (s *state) check(cmp *ssa.Value, fn *Node) {
	b := s.endBlock()
	b.Kind = ssa.BlockIf
	b.SetControl(cmp)
	b.Likely = ssa.BranchLikely
	bNext := s.f.NewBlock(ssa.BlockPlain)
	line := s.peekLine()
	bPanic := s.panics[funcLine{fn, line}]
	if bPanic == nil {
		bPanic = s.f.NewBlock(ssa.BlockPlain)
		s.panics[funcLine{fn, line}] = bPanic
		s.startBlock(bPanic)
		// The panic call takes/returns memory to ensure that the right
		// memory state is observed if the panic happens.
		s.rtcall(fn, false, nil)
	}
	b.AddEdgeTo(bNext)
	b.AddEdgeTo(bPanic)
	s.startBlock(bNext)
}

func (s *state) intDivide(n *Node, a, b *ssa.Value) *ssa.Value {
	needcheck := true
	switch b.Op {
	case ssa.OpConst8, ssa.OpConst16, ssa.OpConst32, ssa.OpConst64:
		if b.AuxInt != 0 {
			needcheck = false
		}
	}
	if needcheck {
		// do a size-appropriate check for zero
		cmp := s.newValue2(s.ssaOp(ONE, n.Type), Types[TBOOL], b, s.zeroVal(n.Type))
		s.check(cmp, panicdivide)
	}
	return s.newValue2(s.ssaOp(n.Op, n.Type), a.Type, a, b)
}

// rtcall issues a call to the given runtime function fn with the listed args.
// Returns a slice of results of the given result types.
// The call is added to the end of the current block.
// If returns is false, the block is marked as an exit block.
// If returns is true, the block is marked as a call block. A new block
// is started to load the return values.
func (s *state) rtcall(fn *Node, returns bool, results []*Type, args ...*ssa.Value) []*ssa.Value {
	// Write args to the stack
	off := Ctxt.FixedFrameSize()
	for _, arg := range args {
		t := arg.Type
		off = Rnd(off, t.Alignment())
		ptr := s.sp
		if off != 0 {
			ptr = s.newValue1I(ssa.OpOffPtr, t.PtrTo(), off, s.sp)
		}
		size := t.Size()
		s.vars[&memVar] = s.newValue3I(ssa.OpStore, ssa.TypeMem, size, ptr, arg, s.mem())
		off += size
	}
	off = Rnd(off, int64(Widthptr))
	if Thearch.LinkArch.Name == "amd64p32" {
		// amd64p32 wants 8-byte alignment of the start of the return values.
		off = Rnd(off, 8)
	}

	// Issue call
	call := s.newValue1A(ssa.OpStaticCall, ssa.TypeMem, fn.Sym, s.mem())
	s.vars[&memVar] = call

	if !returns {
		// Finish block
		b := s.endBlock()
		b.Kind = ssa.BlockExit
		b.SetControl(call)
		call.AuxInt = off - Ctxt.FixedFrameSize()
		if len(results) > 0 {
			Fatalf("panic call can't have results")
		}
		return nil
	}

	// Load results
	res := make([]*ssa.Value, len(results))
	for i, t := range results {
		off = Rnd(off, t.Alignment())
		ptr := s.sp
		if off != 0 {
			ptr = s.newValue1I(ssa.OpOffPtr, ptrto(t), off, s.sp)
		}
		res[i] = s.newValue2(ssa.OpLoad, t, ptr, s.mem())
		off += t.Size()
	}
	off = Rnd(off, int64(Widthptr))

	// Remember how much callee stack space we needed.
	call.AuxInt = off

	return res
}

// insertWBmove inserts the assignment *left = *right including a write barrier.
// t is the type being assigned.
func (s *state) insertWBmove(t *Type, left, right *ssa.Value, line int32, rightIsVolatile bool) {
	// if writeBarrier.enabled {
	//   typedmemmove(&t, left, right)
	// } else {
	//   *left = *right
	// }

	if s.noWB {
		s.Fatalf("write barrier prohibited")
	}
	if s.WBLineno == 0 {
		s.WBLineno = left.Line
	}
	bThen := s.f.NewBlock(ssa.BlockPlain)
	bElse := s.f.NewBlock(ssa.BlockPlain)
	bEnd := s.f.NewBlock(ssa.BlockPlain)

	aux := &ssa.ExternSymbol{Typ: Types[TBOOL], Sym: syslook("writeBarrier").Sym}
	flagaddr := s.newValue1A(ssa.OpAddr, ptrto(Types[TUINT32]), aux, s.sb)
	// Load word, test word, avoiding partial register write from load byte.
	flag := s.newValue2(ssa.OpLoad, Types[TUINT32], flagaddr, s.mem())
	flag = s.newValue2(ssa.OpNeq32, Types[TBOOL], flag, s.constInt32(Types[TUINT32], 0))
	b := s.endBlock()
	b.Kind = ssa.BlockIf
	b.Likely = ssa.BranchUnlikely
	b.SetControl(flag)
	b.AddEdgeTo(bThen)
	b.AddEdgeTo(bElse)

	s.startBlock(bThen)

	if !rightIsVolatile {
		// Issue typedmemmove call.
		taddr := s.newValue1A(ssa.OpAddr, Types[TUINTPTR], &ssa.ExternSymbol{Typ: Types[TUINTPTR], Sym: typenamesym(t)}, s.sb)
		s.rtcall(typedmemmove, true, nil, taddr, left, right)
	} else {
		// Copy to temp location if the source is volatile (will be clobbered by
		// a function call).  Marshaling the args to typedmemmove might clobber the
		// value we're trying to move.
		tmp := temp(t)
		s.vars[&memVar] = s.newValue1A(ssa.OpVarDef, ssa.TypeMem, tmp, s.mem())
		tmpaddr, _ := s.addr(tmp, true)
		s.vars[&memVar] = s.newValue3I(ssa.OpMove, ssa.TypeMem, sizeAlignAuxInt(t), tmpaddr, right, s.mem())
		// Issue typedmemmove call.
		taddr := s.newValue1A(ssa.OpAddr, Types[TUINTPTR], &ssa.ExternSymbol{Typ: Types[TUINTPTR], Sym: typenamesym(t)}, s.sb)
		s.rtcall(typedmemmove, true, nil, taddr, left, tmpaddr)
		// Mark temp as dead.
		s.vars[&memVar] = s.newValue1A(ssa.OpVarKill, ssa.TypeMem, tmp, s.mem())
	}
	s.endBlock().AddEdgeTo(bEnd)

	s.startBlock(bElse)
	s.vars[&memVar] = s.newValue3I(ssa.OpMove, ssa.TypeMem, sizeAlignAuxInt(t), left, right, s.mem())
	s.endBlock().AddEdgeTo(bEnd)

	s.startBlock(bEnd)

	if Debug_wb > 0 {
		Warnl(line, "write barrier")
	}
}

// insertWBstore inserts the assignment *left = right including a write barrier.
// t is the type being assigned.
func (s *state) insertWBstore(t *Type, left, right *ssa.Value, line int32, skip skipMask) {
	// store scalar fields
	// if writeBarrier.enabled {
	//   writebarrierptr for pointer fields
	// } else {
	//   store pointer fields
	// }

	if s.noWB {
		s.Fatalf("write barrier prohibited")
	}
	if s.WBLineno == 0 {
		s.WBLineno = left.Line
	}
	s.storeTypeScalars(t, left, right, skip)

	bThen := s.f.NewBlock(ssa.BlockPlain)
	bElse := s.f.NewBlock(ssa.BlockPlain)
	bEnd := s.f.NewBlock(ssa.BlockPlain)

	aux := &ssa.ExternSymbol{Typ: Types[TBOOL], Sym: syslook("writeBarrier").Sym}
	flagaddr := s.newValue1A(ssa.OpAddr, ptrto(Types[TUINT32]), aux, s.sb)
	// Load word, test word, avoiding partial register write from load byte.
	flag := s.newValue2(ssa.OpLoad, Types[TUINT32], flagaddr, s.mem())
	flag = s.newValue2(ssa.OpNeq32, Types[TBOOL], flag, s.constInt32(Types[TUINT32], 0))
	b := s.endBlock()
	b.Kind = ssa.BlockIf
	b.Likely = ssa.BranchUnlikely
	b.SetControl(flag)
	b.AddEdgeTo(bThen)
	b.AddEdgeTo(bElse)

	// Issue write barriers for pointer writes.
	s.startBlock(bThen)
	s.storeTypePtrsWB(t, left, right)
	s.endBlock().AddEdgeTo(bEnd)

	// Issue regular stores for pointer writes.
	s.startBlock(bElse)
	s.storeTypePtrs(t, left, right)
	s.endBlock().AddEdgeTo(bEnd)

	s.startBlock(bEnd)

	if Debug_wb > 0 {
		Warnl(line, "write barrier")
	}
}

// do *left = right for all scalar (non-pointer) parts of t.
func (s *state) storeTypeScalars(t *Type, left, right *ssa.Value, skip skipMask) {
	switch {
	case t.IsBoolean() || t.IsInteger() || t.IsFloat() || t.IsComplex():
		s.vars[&memVar] = s.newValue3I(ssa.OpStore, ssa.TypeMem, t.Size(), left, right, s.mem())
	case t.IsPtrShaped():
		// no scalar fields.
	case t.IsString():
		if skip&skipLen != 0 {
			return
		}
		len := s.newValue1(ssa.OpStringLen, Types[TINT], right)
		lenAddr := s.newValue1I(ssa.OpOffPtr, ptrto(Types[TINT]), s.config.IntSize, left)
		s.vars[&memVar] = s.newValue3I(ssa.OpStore, ssa.TypeMem, s.config.IntSize, lenAddr, len, s.mem())
	case t.IsSlice():
		if skip&skipLen == 0 {
			len := s.newValue1(ssa.OpSliceLen, Types[TINT], right)
			lenAddr := s.newValue1I(ssa.OpOffPtr, ptrto(Types[TINT]), s.config.IntSize, left)
			s.vars[&memVar] = s.newValue3I(ssa.OpStore, ssa.TypeMem, s.config.IntSize, lenAddr, len, s.mem())
		}
		if skip&skipCap == 0 {
			cap := s.newValue1(ssa.OpSliceCap, Types[TINT], right)
			capAddr := s.newValue1I(ssa.OpOffPtr, ptrto(Types[TINT]), 2*s.config.IntSize, left)
			s.vars[&memVar] = s.newValue3I(ssa.OpStore, ssa.TypeMem, s.config.IntSize, capAddr, cap, s.mem())
		}
	case t.IsInterface():
		// itab field doesn't need a write barrier (even though it is a pointer).
		itab := s.newValue1(ssa.OpITab, ptrto(Types[TUINT8]), right)
		s.vars[&memVar] = s.newValue3I(ssa.OpStore, ssa.TypeMem, s.config.IntSize, left, itab, s.mem())
	case t.IsStruct():
		n := t.NumFields()
		for i := 0; i < n; i++ {
			ft := t.FieldType(i)
			addr := s.newValue1I(ssa.OpOffPtr, ft.PtrTo(), t.FieldOff(i), left)
			val := s.newValue1I(ssa.OpStructSelect, ft, int64(i), right)
			s.storeTypeScalars(ft.(*Type), addr, val, 0)
		}
	default:
		s.Fatalf("bad write barrier type %v", t)
	}
}

// do *left = right for all pointer parts of t.
func (s *state) storeTypePtrs(t *Type, left, right *ssa.Value) {
	switch {
	case t.IsPtrShaped():
		s.vars[&memVar] = s.newValue3I(ssa.OpStore, ssa.TypeMem, s.config.PtrSize, left, right, s.mem())
	case t.IsString():
		ptr := s.newValue1(ssa.OpStringPtr, ptrto(Types[TUINT8]), right)
		s.vars[&memVar] = s.newValue3I(ssa.OpStore, ssa.TypeMem, s.config.PtrSize, left, ptr, s.mem())
	case t.IsSlice():
		ptr := s.newValue1(ssa.OpSlicePtr, ptrto(Types[TUINT8]), right)
		s.vars[&memVar] = s.newValue3I(ssa.OpStore, ssa.TypeMem, s.config.PtrSize, left, ptr, s.mem())
	case t.IsInterface():
		// itab field is treated as a scalar.
		idata := s.newValue1(ssa.OpIData, ptrto(Types[TUINT8]), right)
		idataAddr := s.newValue1I(ssa.OpOffPtr, ptrto(Types[TUINT8]), s.config.PtrSize, left)
		s.vars[&memVar] = s.newValue3I(ssa.OpStore, ssa.TypeMem, s.config.PtrSize, idataAddr, idata, s.mem())
	case t.IsStruct():
		n := t.NumFields()
		for i := 0; i < n; i++ {
			ft := t.FieldType(i)
			if !haspointers(ft.(*Type)) {
				continue
			}
			addr := s.newValue1I(ssa.OpOffPtr, ft.PtrTo(), t.FieldOff(i), left)
			val := s.newValue1I(ssa.OpStructSelect, ft, int64(i), right)
			s.storeTypePtrs(ft.(*Type), addr, val)
		}
	default:
		s.Fatalf("bad write barrier type %v", t)
	}
}

// do *left = right with a write barrier for all pointer parts of t.
func (s *state) storeTypePtrsWB(t *Type, left, right *ssa.Value) {
	switch {
	case t.IsPtrShaped():
		s.rtcall(writebarrierptr, true, nil, left, right)
	case t.IsString():
		ptr := s.newValue1(ssa.OpStringPtr, ptrto(Types[TUINT8]), right)
		s.rtcall(writebarrierptr, true, nil, left, ptr)
	case t.IsSlice():
		ptr := s.newValue1(ssa.OpSlicePtr, ptrto(Types[TUINT8]), right)
		s.rtcall(writebarrierptr, true, nil, left, ptr)
	case t.IsInterface():
		idata := s.newValue1(ssa.OpIData, ptrto(Types[TUINT8]), right)
		idataAddr := s.newValue1I(ssa.OpOffPtr, ptrto(Types[TUINT8]), s.config.PtrSize, left)
		s.rtcall(writebarrierptr, true, nil, idataAddr, idata)
	case t.IsStruct():
		n := t.NumFields()
		for i := 0; i < n; i++ {
			ft := t.FieldType(i)
			if !haspointers(ft.(*Type)) {
				continue
			}
			addr := s.newValue1I(ssa.OpOffPtr, ft.PtrTo(), t.FieldOff(i), left)
			val := s.newValue1I(ssa.OpStructSelect, ft, int64(i), right)
			s.storeTypePtrsWB(ft.(*Type), addr, val)
		}
	default:
		s.Fatalf("bad write barrier type %v", t)
	}
}

// slice computes the slice v[i:j:k] and returns ptr, len, and cap of result.
// i,j,k may be nil, in which case they are set to their default value.
// t is a slice, ptr to array, or string type.
func (s *state) slice(t *Type, v, i, j, k *ssa.Value) (p, l, c *ssa.Value) {
	var elemtype *Type
	var ptrtype *Type
	var ptr *ssa.Value
	var len *ssa.Value
	var cap *ssa.Value
	zero := s.constInt(Types[TINT], 0)
	switch {
	case t.IsSlice():
		elemtype = t.Elem()
		ptrtype = ptrto(elemtype)
		ptr = s.newValue1(ssa.OpSlicePtr, ptrtype, v)
		len = s.newValue1(ssa.OpSliceLen, Types[TINT], v)
		cap = s.newValue1(ssa.OpSliceCap, Types[TINT], v)
	case t.IsString():
		elemtype = Types[TUINT8]
		ptrtype = ptrto(elemtype)
		ptr = s.newValue1(ssa.OpStringPtr, ptrtype, v)
		len = s.newValue1(ssa.OpStringLen, Types[TINT], v)
		cap = len
	case t.IsPtr():
		if !t.Elem().IsArray() {
			s.Fatalf("bad ptr to array in slice %v\n", t)
		}
		elemtype = t.Elem().Elem()
		ptrtype = ptrto(elemtype)
		s.nilCheck(v)
		ptr = v
		len = s.constInt(Types[TINT], t.Elem().NumElem())
		cap = len
	default:
		s.Fatalf("bad type in slice %v\n", t)
	}

	// Set default values
	if i == nil {
		i = zero
	}
	if j == nil {
		j = len
	}
	if k == nil {
		k = cap
	}

	// Panic if slice indices are not in bounds.
	s.sliceBoundsCheck(i, j)
	if j != k {
		s.sliceBoundsCheck(j, k)
	}
	if k != cap {
		s.sliceBoundsCheck(k, cap)
	}

	// Generate the following code assuming that indexes are in bounds.
	// The conditional is to make sure that we don't generate a slice
	// that points to the next object in memory.
	// rlen = j-i
	// rcap = k-i
	// delta = i*elemsize
	// if rcap == 0 {
	//    delta = 0
	// }
	// rptr = p+delta
	// result = (SliceMake rptr rlen rcap)
	subOp := s.ssaOp(OSUB, Types[TINT])
	eqOp := s.ssaOp(OEQ, Types[TINT])
	mulOp := s.ssaOp(OMUL, Types[TINT])
	rlen := s.newValue2(subOp, Types[TINT], j, i)
	var rcap *ssa.Value
	switch {
	case t.IsString():
		// Capacity of the result is unimportant. However, we use
		// rcap to test if we've generated a zero-length slice.
		// Use length of strings for that.
		rcap = rlen
	case j == k:
		rcap = rlen
	default:
		rcap = s.newValue2(subOp, Types[TINT], k, i)
	}

	// delta = # of elements to offset pointer by.
	s.vars[&deltaVar] = i

	// Generate code to set delta=0 if the resulting capacity is zero.
	if !((i.Op == ssa.OpConst64 && i.AuxInt == 0) ||
		(i.Op == ssa.OpConst32 && int32(i.AuxInt) == 0)) {
		cmp := s.newValue2(eqOp, Types[TBOOL], rcap, zero)

		b := s.endBlock()
		b.Kind = ssa.BlockIf
		b.Likely = ssa.BranchUnlikely
		b.SetControl(cmp)

		// Generate block which zeros the delta variable.
		nz := s.f.NewBlock(ssa.BlockPlain)
		b.AddEdgeTo(nz)
		s.startBlock(nz)
		s.vars[&deltaVar] = zero
		s.endBlock()

		// All done.
		merge := s.f.NewBlock(ssa.BlockPlain)
		b.AddEdgeTo(merge)
		nz.AddEdgeTo(merge)
		s.startBlock(merge)

		// TODO: use conditional moves somehow?
	}

	// Compute rptr = ptr + delta * elemsize
	rptr := s.newValue2(ssa.OpAddPtr, ptrtype, ptr, s.newValue2(mulOp, Types[TINT], s.variable(&deltaVar, Types[TINT]), s.constInt(Types[TINT], elemtype.Width)))
	delete(s.vars, &deltaVar)
	return rptr, rlen, rcap
}

type u2fcvtTab struct {
	geq, cvt2F, and, rsh, or, add ssa.Op
	one                           func(*state, ssa.Type, int64) *ssa.Value
}

var u64_f64 u2fcvtTab = u2fcvtTab{
	geq:   ssa.OpGeq64,
	cvt2F: ssa.OpCvt64to64F,
	and:   ssa.OpAnd64,
	rsh:   ssa.OpRsh64Ux64,
	or:    ssa.OpOr64,
	add:   ssa.OpAdd64F,
	one:   (*state).constInt64,
}

var u64_f32 u2fcvtTab = u2fcvtTab{
	geq:   ssa.OpGeq64,
	cvt2F: ssa.OpCvt64to32F,
	and:   ssa.OpAnd64,
	rsh:   ssa.OpRsh64Ux64,
	or:    ssa.OpOr64,
	add:   ssa.OpAdd32F,
	one:   (*state).constInt64,
}

func (s *state) uint64Tofloat64(n *Node, x *ssa.Value, ft, tt *Type) *ssa.Value {
	return s.uintTofloat(&u64_f64, n, x, ft, tt)
}

func (s *state) uint64Tofloat32(n *Node, x *ssa.Value, ft, tt *Type) *ssa.Value {
	return s.uintTofloat(&u64_f32, n, x, ft, tt)
}

func (s *state) uintTofloat(cvttab *u2fcvtTab, n *Node, x *ssa.Value, ft, tt *Type) *ssa.Value {
	// if x >= 0 {
	//    result = (floatY) x
	// } else {
	// 	  y = uintX(x) ; y = x & 1
	// 	  z = uintX(x) ; z = z >> 1
	// 	  z = z >> 1
	// 	  z = z | y
	// 	  result = floatY(z)
	// 	  result = result + result
	// }
	//
	// Code borrowed from old code generator.
	// What's going on: large 64-bit "unsigned" looks like
	// negative number to hardware's integer-to-float
	// conversion. However, because the mantissa is only
	// 63 bits, we don't need the LSB, so instead we do an
	// unsigned right shift (divide by two), convert, and
	// double. However, before we do that, we need to be
	// sure that we do not lose a "1" if that made the
	// difference in the resulting rounding. Therefore, we
	// preserve it, and OR (not ADD) it back in. The case
	// that matters is when the eleven discarded bits are
	// equal to 10000000001; that rounds up, and the 1 cannot
	// be lost else it would round down if the LSB of the
	// candidate mantissa is 0.
	cmp := s.newValue2(cvttab.geq, Types[TBOOL], x, s.zeroVal(ft))
	b := s.endBlock()
	b.Kind = ssa.BlockIf
	b.SetControl(cmp)
	b.Likely = ssa.BranchLikely

	bThen := s.f.NewBlock(ssa.BlockPlain)
	bElse := s.f.NewBlock(ssa.BlockPlain)
	bAfter := s.f.NewBlock(ssa.BlockPlain)

	b.AddEdgeTo(bThen)
	s.startBlock(bThen)
	a0 := s.newValue1(cvttab.cvt2F, tt, x)
	s.vars[n] = a0
	s.endBlock()
	bThen.AddEdgeTo(bAfter)

	b.AddEdgeTo(bElse)
	s.startBlock(bElse)
	one := cvttab.one(s, ft, 1)
	y := s.newValue2(cvttab.and, ft, x, one)
	z := s.newValue2(cvttab.rsh, ft, x, one)
	z = s.newValue2(cvttab.or, ft, z, y)
	a := s.newValue1(cvttab.cvt2F, tt, z)
	a1 := s.newValue2(cvttab.add, tt, a, a)
	s.vars[n] = a1
	s.endBlock()
	bElse.AddEdgeTo(bAfter)

	s.startBlock(bAfter)
	return s.variable(n, n.Type)
}

// referenceTypeBuiltin generates code for the len/cap builtins for maps and channels.
func (s *state) referenceTypeBuiltin(n *Node, x *ssa.Value) *ssa.Value {
	if !n.Left.Type.IsMap() && !n.Left.Type.IsChan() {
		s.Fatalf("node must be a map or a channel")
	}
	// if n == nil {
	//   return 0
	// } else {
	//   // len
	//   return *((*int)n)
	//   // cap
	//   return *(((*int)n)+1)
	// }
	lenType := n.Type
	nilValue := s.constNil(Types[TUINTPTR])
	cmp := s.newValue2(ssa.OpEqPtr, Types[TBOOL], x, nilValue)
	b := s.endBlock()
	b.Kind = ssa.BlockIf
	b.SetControl(cmp)
	b.Likely = ssa.BranchUnlikely

	bThen := s.f.NewBlock(ssa.BlockPlain)
	bElse := s.f.NewBlock(ssa.BlockPlain)
	bAfter := s.f.NewBlock(ssa.BlockPlain)

	// length/capacity of a nil map/chan is zero
	b.AddEdgeTo(bThen)
	s.startBlock(bThen)
	s.vars[n] = s.zeroVal(lenType)
	s.endBlock()
	bThen.AddEdgeTo(bAfter)

	b.AddEdgeTo(bElse)
	s.startBlock(bElse)
	if n.Op == OLEN {
		// length is stored in the first word for map/chan
		s.vars[n] = s.newValue2(ssa.OpLoad, lenType, x, s.mem())
	} else if n.Op == OCAP {
		// capacity is stored in the second word for chan
		sw := s.newValue1I(ssa.OpOffPtr, lenType.PtrTo(), lenType.Width, x)
		s.vars[n] = s.newValue2(ssa.OpLoad, lenType, sw, s.mem())
	} else {
		s.Fatalf("op must be OLEN or OCAP")
	}
	s.endBlock()
	bElse.AddEdgeTo(bAfter)

	s.startBlock(bAfter)
	return s.variable(n, lenType)
}

type f2uCvtTab struct {
	ltf, cvt2U, subf ssa.Op
	value            func(*state, ssa.Type, float64) *ssa.Value
}

var f32_u64 f2uCvtTab = f2uCvtTab{
	ltf:   ssa.OpLess32F,
	cvt2U: ssa.OpCvt32Fto64,
	subf:  ssa.OpSub32F,
	value: (*state).constFloat32,
}

var f64_u64 f2uCvtTab = f2uCvtTab{
	ltf:   ssa.OpLess64F,
	cvt2U: ssa.OpCvt64Fto64,
	subf:  ssa.OpSub64F,
	value: (*state).constFloat64,
}

func (s *state) float32ToUint64(n *Node, x *ssa.Value, ft, tt *Type) *ssa.Value {
	return s.floatToUint(&f32_u64, n, x, ft, tt)
}
func (s *state) float64ToUint64(n *Node, x *ssa.Value, ft, tt *Type) *ssa.Value {
	return s.floatToUint(&f64_u64, n, x, ft, tt)
}

func (s *state) floatToUint(cvttab *f2uCvtTab, n *Node, x *ssa.Value, ft, tt *Type) *ssa.Value {
	// if x < 9223372036854775808.0 {
	// 	result = uintY(x)
	// } else {
	// 	y = x - 9223372036854775808.0
	// 	z = uintY(y)
	// 	result = z | -9223372036854775808
	// }
	twoToThe63 := cvttab.value(s, ft, 9223372036854775808.0)
	cmp := s.newValue2(cvttab.ltf, Types[TBOOL], x, twoToThe63)
	b := s.endBlock()
	b.Kind = ssa.BlockIf
	b.SetControl(cmp)
	b.Likely = ssa.BranchLikely

	bThen := s.f.NewBlock(ssa.BlockPlain)
	bElse := s.f.NewBlock(ssa.BlockPlain)
	bAfter := s.f.NewBlock(ssa.BlockPlain)

	b.AddEdgeTo(bThen)
	s.startBlock(bThen)
	a0 := s.newValue1(cvttab.cvt2U, tt, x)
	s.vars[n] = a0
	s.endBlock()
	bThen.AddEdgeTo(bAfter)

	b.AddEdgeTo(bElse)
	s.startBlock(bElse)
	y := s.newValue2(cvttab.subf, ft, x, twoToThe63)
	y = s.newValue1(cvttab.cvt2U, tt, y)
	z := s.constInt64(tt, -9223372036854775808)
	a1 := s.newValue2(ssa.OpOr64, tt, y, z)
	s.vars[n] = a1
	s.endBlock()
	bElse.AddEdgeTo(bAfter)

	s.startBlock(bAfter)
	return s.variable(n, n.Type)
}

// ifaceType returns the value for the word containing the type.
// n is the node for the interface expression.
// v is the corresponding value.
func (s *state) ifaceType(n *Node, v *ssa.Value) *ssa.Value {
	byteptr := ptrto(Types[TUINT8]) // type used in runtime prototypes for runtime type (*byte)

	if n.Type.IsEmptyInterface() {
		// Have *eface. The type is the first word in the struct.
		return s.newValue1(ssa.OpITab, byteptr, v)
	}

	// Have *iface.
	// The first word in the struct is the *itab.
	// If the *itab is nil, return 0.
	// Otherwise, the second word in the *itab is the type.

	tab := s.newValue1(ssa.OpITab, byteptr, v)
	s.vars[&typVar] = tab
	isnonnil := s.newValue2(ssa.OpNeqPtr, Types[TBOOL], tab, s.constNil(byteptr))
	b := s.endBlock()
	b.Kind = ssa.BlockIf
	b.SetControl(isnonnil)
	b.Likely = ssa.BranchLikely

	bLoad := s.f.NewBlock(ssa.BlockPlain)
	bEnd := s.f.NewBlock(ssa.BlockPlain)

	b.AddEdgeTo(bLoad)
	b.AddEdgeTo(bEnd)
	bLoad.AddEdgeTo(bEnd)

	s.startBlock(bLoad)
	off := s.newValue1I(ssa.OpOffPtr, byteptr, int64(Widthptr), tab)
	s.vars[&typVar] = s.newValue2(ssa.OpLoad, byteptr, off, s.mem())
	s.endBlock()

	s.startBlock(bEnd)
	typ := s.variable(&typVar, byteptr)
	delete(s.vars, &typVar)
	return typ
}

// dottype generates SSA for a type assertion node.
// commaok indicates whether to panic or return a bool.
// If commaok is false, resok will be nil.
func (s *state) dottype(n *Node, commaok bool) (res, resok *ssa.Value) {
	iface := s.expr(n.Left)
	typ := s.ifaceType(n.Left, iface)  // actual concrete type
	target := s.expr(typename(n.Type)) // target type
	if !isdirectiface(n.Type) {
		// walk rewrites ODOTTYPE/OAS2DOTTYPE into runtime calls except for this case.
		Fatalf("dottype needs a direct iface type %v", n.Type)
	}

	if Debug_typeassert > 0 {
		Warnl(n.Lineno, "type assertion inlined")
	}

	// TODO:  If we have a nonempty interface and its itab field is nil,
	// then this test is redundant and ifaceType should just branch directly to bFail.
	cond := s.newValue2(ssa.OpEqPtr, Types[TBOOL], typ, target)
	b := s.endBlock()
	b.Kind = ssa.BlockIf
	b.SetControl(cond)
	b.Likely = ssa.BranchLikely

	byteptr := ptrto(Types[TUINT8])

	bOk := s.f.NewBlock(ssa.BlockPlain)
	bFail := s.f.NewBlock(ssa.BlockPlain)
	b.AddEdgeTo(bOk)
	b.AddEdgeTo(bFail)

	if !commaok {
		// on failure, panic by calling panicdottype
		s.startBlock(bFail)
		taddr := s.newValue1A(ssa.OpAddr, byteptr, &ssa.ExternSymbol{Typ: byteptr, Sym: typenamesym(n.Left.Type)}, s.sb)
		s.rtcall(panicdottype, false, nil, typ, target, taddr)

		// on success, return idata field
		s.startBlock(bOk)
		return s.newValue1(ssa.OpIData, n.Type, iface), nil
	}

	// commaok is the more complicated case because we have
	// a control flow merge point.
	bEnd := s.f.NewBlock(ssa.BlockPlain)

	// type assertion succeeded
	s.startBlock(bOk)
	s.vars[&idataVar] = s.newValue1(ssa.OpIData, n.Type, iface)
	s.vars[&okVar] = s.constBool(true)
	s.endBlock()
	bOk.AddEdgeTo(bEnd)

	// type assertion failed
	s.startBlock(bFail)
	s.vars[&idataVar] = s.constNil(byteptr)
	s.vars[&okVar] = s.constBool(false)
	s.endBlock()
	bFail.AddEdgeTo(bEnd)

	// merge point
	s.startBlock(bEnd)
	res = s.variable(&idataVar, byteptr)
	resok = s.variable(&okVar, Types[TBOOL])
	delete(s.vars, &idataVar)
	delete(s.vars, &okVar)
	return res, resok
}

// checkgoto checks that a goto from from to to does not
// jump into a block or jump over variable declarations.
// It is a copy of checkgoto in the pre-SSA backend,
// modified only for line number handling.
// TODO: document how this works and why it is designed the way it is.
func (s *state) checkgoto(from *Node, to *Node) {
	if from.Sym == to.Sym {
		return
	}

	nf := 0
	for fs := from.Sym; fs != nil; fs = fs.Link {
		nf++
	}
	nt := 0
	for fs := to.Sym; fs != nil; fs = fs.Link {
		nt++
	}
	fs := from.Sym
	for ; nf > nt; nf-- {
		fs = fs.Link
	}
	if fs != to.Sym {
		// decide what to complain about.
		// prefer to complain about 'into block' over declarations,
		// so scan backward to find most recent block or else dcl.
		var block *Sym

		var dcl *Sym
		ts := to.Sym
		for ; nt > nf; nt-- {
			if ts.Pkg == nil {
				block = ts
			} else {
				dcl = ts
			}
			ts = ts.Link
		}

		for ts != fs {
			if ts.Pkg == nil {
				block = ts
			} else {
				dcl = ts
			}
			ts = ts.Link
			fs = fs.Link
		}

		lno := from.Left.Lineno
		if block != nil {
			yyerrorl(lno, "goto %v jumps into block starting at %v", from.Left.Sym, linestr(block.Lastlineno))
		} else {
			yyerrorl(lno, "goto %v jumps over declaration of %v at %v", from.Left.Sym, dcl, linestr(dcl.Lastlineno))
		}
	}
}

// variable returns the value of a variable at the current location.
func (s *state) variable(name *Node, t ssa.Type) *ssa.Value {
	v := s.vars[name]
	if v != nil {
		return v
	}
	v = s.fwdVars[name]
	if v != nil {
		return v
	}

	if s.curBlock == s.f.Entry {
		// No variable should be live at entry.
		s.Fatalf("Value live at entry. It shouldn't be. func %s, node %v, value %v", s.f.Name, name, v)
	}
	// Make a FwdRef, which records a value that's live on block input.
	// We'll find the matching definition as part of insertPhis.
	v = s.newValue0A(ssa.OpFwdRef, t, name)
	s.fwdVars[name] = v
	s.addNamedValue(name, v)
	return v
}

func (s *state) mem() *ssa.Value {
	return s.variable(&memVar, ssa.TypeMem)
}

func (s *state) addNamedValue(n *Node, v *ssa.Value) {
	if n.Class == Pxxx {
		// Don't track our dummy nodes (&memVar etc.).
		return
	}
	if strings.HasPrefix(n.Sym.Name, "autotmp_") {
		// Don't track autotmp_ variables.
		return
	}
	if n.Class == PPARAMOUT {
		// Don't track named output values.  This prevents return values
		// from being assigned too early. See #14591 and #14762. TODO: allow this.
		return
	}
	if n.Class == PAUTO && n.Xoffset != 0 {
		s.Fatalf("AUTO var with offset %v %d", n, n.Xoffset)
	}
	loc := ssa.LocalSlot{N: n, Type: n.Type, Off: 0}
	values, ok := s.f.NamedValues[loc]
	if !ok {
		s.f.Names = append(s.f.Names, loc)
	}
	s.f.NamedValues[loc] = append(values, v)
}

// Branch is an unresolved branch.
type Branch struct {
	P *obj.Prog  // branch instruction
	B *ssa.Block // target
}

// SSAGenState contains state needed during Prog generation.
type SSAGenState struct {
	// Branches remembers all the branch instructions we've seen
	// and where they would like to go.
	Branches []Branch

	// bstart remembers where each block starts (indexed by block ID)
	bstart []*obj.Prog

	// 387 port: maps from SSE registers (REG_X?) to 387 registers (REG_F?)
	SSEto387 map[int16]int16
	// Some architectures require a 64-bit temporary for FP-related register shuffling. Examples include x86-387, PPC, and Sparc V8.
	ScratchFpMem *Node
}

// Pc returns the current Prog.
func (s *SSAGenState) Pc() *obj.Prog {
	return Pc
}

// SetLineno sets the current source line number.
func (s *SSAGenState) SetLineno(l int32) {
	lineno = l
}

// genssa appends entries to ptxt for each instruction in f.
// gcargs and gclocals are filled in with pointer maps for the frame.
func genssa(f *ssa.Func, ptxt *obj.Prog, gcargs, gclocals *Sym) {
	var s SSAGenState

	e := f.Config.Frontend().(*ssaExport)

	// Remember where each block starts.
	s.bstart = make([]*obj.Prog, f.NumBlocks())

	var valueProgs map[*obj.Prog]*ssa.Value
	var blockProgs map[*obj.Prog]*ssa.Block
	var logProgs = e.log
	if logProgs {
		valueProgs = make(map[*obj.Prog]*ssa.Value, f.NumValues())
		blockProgs = make(map[*obj.Prog]*ssa.Block, f.NumBlocks())
		f.Logf("genssa %s\n", f.Name)
		blockProgs[Pc] = f.Blocks[0]
	}

	if Thearch.Use387 {
		s.SSEto387 = map[int16]int16{}
	}
	if f.Config.NeedsFpScratch {
		s.ScratchFpMem = temp(Types[TUINT64])
	}

	// Emit basic blocks
	for i, b := range f.Blocks {
		s.bstart[b.ID] = Pc
		// Emit values in block
		Thearch.SSAMarkMoves(&s, b)
		for _, v := range b.Values {
			x := Pc
			Thearch.SSAGenValue(&s, v)
			if logProgs {
				for ; x != Pc; x = x.Link {
					valueProgs[x] = v
				}
			}
		}
		// Emit control flow instructions for block
		var next *ssa.Block
		if i < len(f.Blocks)-1 && Debug['N'] == 0 {
			// If -N, leave next==nil so every block with successors
			// ends in a JMP (except call blocks - plive doesn't like
			// select{send,recv} followed by a JMP call).  Helps keep
			// line numbers for otherwise empty blocks.
			next = f.Blocks[i+1]
		}
		x := Pc
		Thearch.SSAGenBlock(&s, b, next)
		if logProgs {
			for ; x != Pc; x = x.Link {
				blockProgs[x] = b
			}
		}
	}

	// Resolve branches
	for _, br := range s.Branches {
		br.P.To.Val = s.bstart[br.B.ID]
	}

	if logProgs {
		for p := ptxt; p != nil; p = p.Link {
			var s string
			if v, ok := valueProgs[p]; ok {
				s = v.String()
			} else if b, ok := blockProgs[p]; ok {
				s = b.String()
			} else {
				s = "   " // most value and branch strings are 2-3 characters long
			}
			f.Logf("%s\t%s\n", s, p)
		}
		if f.Config.HTML != nil {
			saved := ptxt.Ctxt.LineHist.PrintFilenameOnly
			ptxt.Ctxt.LineHist.PrintFilenameOnly = true
			var buf bytes.Buffer
			buf.WriteString("<code>")
			buf.WriteString("<dl class=\"ssa-gen\">")
			for p := ptxt; p != nil; p = p.Link {
				buf.WriteString("<dt class=\"ssa-prog-src\">")
				if v, ok := valueProgs[p]; ok {
					buf.WriteString(v.HTML())
				} else if b, ok := blockProgs[p]; ok {
					buf.WriteString(b.HTML())
				}
				buf.WriteString("</dt>")
				buf.WriteString("<dd class=\"ssa-prog\">")
				buf.WriteString(html.EscapeString(p.String()))
				buf.WriteString("</dd>")
				buf.WriteString("</li>")
			}
			buf.WriteString("</dl>")
			buf.WriteString("</code>")
			f.Config.HTML.WriteColumn("genssa", buf.String())
			ptxt.Ctxt.LineHist.PrintFilenameOnly = saved
		}
	}

	// Emit static data
	if f.StaticData != nil {
		for _, n := range f.StaticData.([]*Node) {
			if !gen_as_init(n, false) {
				Fatalf("non-static data marked as static: %v\n\n", n)
			}
		}
	}

	// Allocate stack frame
	allocauto(ptxt)

	// Generate gc bitmaps.
	liveness(Curfn, ptxt, gcargs, gclocals)

	// Add frame prologue. Zero ambiguously live variables.
	Thearch.Defframe(ptxt)
	if Debug['f'] != 0 {
		frame(0)
	}

	// Remove leftover instrumentation from the instruction stream.
	removevardef(ptxt)

	f.Config.HTML.Close()
	f.Config.HTML = nil
}

type FloatingEQNEJump struct {
	Jump  obj.As
	Index int
}

func oneFPJump(b *ssa.Block, jumps *FloatingEQNEJump, likely ssa.BranchPrediction, branches []Branch) []Branch {
	p := Prog(jumps.Jump)
	p.To.Type = obj.TYPE_BRANCH
	to := jumps.Index
	branches = append(branches, Branch{p, b.Succs[to].Block()})
	if to == 1 {
		likely = -likely
	}
	// liblink reorders the instruction stream as it sees fit.
	// Pass along what we know so liblink can make use of it.
	// TODO: Once we've fully switched to SSA,
	// make liblink leave our output alone.
	switch likely {
	case ssa.BranchUnlikely:
		p.From.Type = obj.TYPE_CONST
		p.From.Offset = 0
	case ssa.BranchLikely:
		p.From.Type = obj.TYPE_CONST
		p.From.Offset = 1
	}
	return branches
}

func SSAGenFPJump(s *SSAGenState, b, next *ssa.Block, jumps *[2][2]FloatingEQNEJump) {
	likely := b.Likely
	switch next {
	case b.Succs[0].Block():
		s.Branches = oneFPJump(b, &jumps[0][0], likely, s.Branches)
		s.Branches = oneFPJump(b, &jumps[0][1], likely, s.Branches)
	case b.Succs[1].Block():
		s.Branches = oneFPJump(b, &jumps[1][0], likely, s.Branches)
		s.Branches = oneFPJump(b, &jumps[1][1], likely, s.Branches)
	default:
		s.Branches = oneFPJump(b, &jumps[1][0], likely, s.Branches)
		s.Branches = oneFPJump(b, &jumps[1][1], likely, s.Branches)
		q := Prog(obj.AJMP)
		q.To.Type = obj.TYPE_BRANCH
		s.Branches = append(s.Branches, Branch{q, b.Succs[1].Block()})
	}
}

func AuxOffset(v *ssa.Value) (offset int64) {
	if v.Aux == nil {
		return 0
	}
	switch sym := v.Aux.(type) {

	case *ssa.AutoSymbol:
		n := sym.Node.(*Node)
		return n.Xoffset
	}
	return 0
}

// AddAux adds the offset in the aux fields (AuxInt and Aux) of v to a.
func AddAux(a *obj.Addr, v *ssa.Value) {
	AddAux2(a, v, v.AuxInt)
}
func AddAux2(a *obj.Addr, v *ssa.Value, offset int64) {
	if a.Type != obj.TYPE_MEM && a.Type != obj.TYPE_ADDR {
		v.Fatalf("bad AddAux addr %v", a)
	}
	// add integer offset
	a.Offset += offset

	// If no additional symbol offset, we're done.
	if v.Aux == nil {
		return
	}
	// Add symbol's offset from its base register.
	switch sym := v.Aux.(type) {
	case *ssa.ExternSymbol:
		a.Name = obj.NAME_EXTERN
		switch s := sym.Sym.(type) {
		case *Sym:
			a.Sym = Linksym(s)
		case *obj.LSym:
			a.Sym = s
		default:
			v.Fatalf("ExternSymbol.Sym is %T", s)
		}
	case *ssa.ArgSymbol:
		n := sym.Node.(*Node)
		a.Name = obj.NAME_PARAM
		a.Node = n
		a.Sym = Linksym(n.Orig.Sym)
		a.Offset += n.Xoffset
	case *ssa.AutoSymbol:
		n := sym.Node.(*Node)
		a.Name = obj.NAME_AUTO
		a.Node = n
		a.Sym = Linksym(n.Sym)
		// TODO: a.Offset += n.Xoffset once frame offsets for autos are computed during SSA
	default:
		v.Fatalf("aux in %s not implemented %#v", v, v.Aux)
	}
}

// sizeAlignAuxInt returns an AuxInt encoding the size and alignment of type t.
func sizeAlignAuxInt(t *Type) int64 {
	return ssa.MakeSizeAndAlign(t.Size(), t.Alignment()).Int64()
}

// extendIndex extends v to a full int width.
// panic using the given function if v does not fit in an int (only on 32-bit archs).
func (s *state) extendIndex(v *ssa.Value, panicfn *Node) *ssa.Value {
	size := v.Type.Size()
	if size == s.config.IntSize {
		return v
	}
	if size > s.config.IntSize {
		// truncate 64-bit indexes on 32-bit pointer archs. Test the
		// high word and branch to out-of-bounds failure if it is not 0.
		if Debug['B'] == 0 {
			hi := s.newValue1(ssa.OpInt64Hi, Types[TUINT32], v)
			cmp := s.newValue2(ssa.OpEq32, Types[TBOOL], hi, s.constInt32(Types[TUINT32], 0))
			s.check(cmp, panicfn)
		}
		return s.newValue1(ssa.OpTrunc64to32, Types[TINT], v)
	}

	// Extend value to the required size
	var op ssa.Op
	if v.Type.IsSigned() {
		switch 10*size + s.config.IntSize {
		case 14:
			op = ssa.OpSignExt8to32
		case 18:
			op = ssa.OpSignExt8to64
		case 24:
			op = ssa.OpSignExt16to32
		case 28:
			op = ssa.OpSignExt16to64
		case 48:
			op = ssa.OpSignExt32to64
		default:
			s.Fatalf("bad signed index extension %s", v.Type)
		}
	} else {
		switch 10*size + s.config.IntSize {
		case 14:
			op = ssa.OpZeroExt8to32
		case 18:
			op = ssa.OpZeroExt8to64
		case 24:
			op = ssa.OpZeroExt16to32
		case 28:
			op = ssa.OpZeroExt16to64
		case 48:
			op = ssa.OpZeroExt32to64
		default:
			s.Fatalf("bad unsigned index extension %s", v.Type)
		}
	}
	return s.newValue1(op, Types[TINT], v)
}

// CheckLoweredPhi checks that regalloc and stackalloc correctly handled phi values.
// Called during ssaGenValue.
func CheckLoweredPhi(v *ssa.Value) {
	if v.Op != ssa.OpPhi {
		v.Fatalf("CheckLoweredPhi called with non-phi value: %v", v.LongString())
	}
	if v.Type.IsMemory() {
		return
	}
	f := v.Block.Func
	loc := f.RegAlloc[v.ID]
	for _, a := range v.Args {
		if aloc := f.RegAlloc[a.ID]; aloc != loc { // TODO: .Equal() instead?
			v.Fatalf("phi arg at different location than phi: %v @ %v, but arg %v @ %v\n%s\n", v, loc, a, aloc, v.Block.Func)
		}
	}
}

// CheckLoweredGetClosurePtr checks that v is the first instruction in the function's entry block.
// The output of LoweredGetClosurePtr is generally hardwired to the correct register.
// That register contains the closure pointer on closure entry.
func CheckLoweredGetClosurePtr(v *ssa.Value) {
	entry := v.Block.Func.Entry
	if entry != v.Block || entry.Values[0] != v {
		Fatalf("in %s, badly placed LoweredGetClosurePtr: %v %v", v.Block.Func.Name, v.Block, v)
	}
}

// KeepAlive marks the variable referenced by OpKeepAlive as live.
// Called during ssaGenValue.
func KeepAlive(v *ssa.Value) {
	if v.Op != ssa.OpKeepAlive {
		v.Fatalf("KeepAlive called with non-KeepAlive value: %v", v.LongString())
	}
	if !v.Args[0].Type.IsPtrShaped() {
		v.Fatalf("keeping non-pointer alive %v", v.Args[0])
	}
	n, off := AutoVar(v.Args[0])
	if n == nil {
		v.Fatalf("KeepAlive with non-spilled value %s %s", v, v.Args[0])
	}
	if off != 0 {
		v.Fatalf("KeepAlive with non-zero offset spill location %v:%d", n, off)
	}
	Gvarlive(n)
}

// AutoVar returns a *Node and int64 representing the auto variable and offset within it
// where v should be spilled.
func AutoVar(v *ssa.Value) (*Node, int64) {
	loc := v.Block.Func.RegAlloc[v.ID].(ssa.LocalSlot)
	if v.Type.Size() > loc.Type.Size() {
		v.Fatalf("spill/restore type %s doesn't fit in slot type %s", v.Type, loc.Type)
	}
	return loc.N.(*Node), loc.Off
}

// fieldIdx finds the index of the field referred to by the ODOT node n.
func fieldIdx(n *Node) int {
	t := n.Left.Type
	f := n.Sym
	if !t.IsStruct() {
		panic("ODOT's LHS is not a struct")
	}

	var i int
	for _, t1 := range t.Fields().Slice() {
		if t1.Sym != f {
			i++
			continue
		}
		if t1.Offset != n.Xoffset {
			panic("field offset doesn't match")
		}
		return i
	}
	panic(fmt.Sprintf("can't find field in expr %v\n", n))

	// TODO: keep the result of this function somewhere in the ODOT Node
	// so we don't have to recompute it each time we need it.
}

// ssaExport exports a bunch of compiler services for the ssa backend.
type ssaExport struct {
	log bool
}

func (s *ssaExport) TypeBool() ssa.Type    { return Types[TBOOL] }
func (s *ssaExport) TypeInt8() ssa.Type    { return Types[TINT8] }
func (s *ssaExport) TypeInt16() ssa.Type   { return Types[TINT16] }
func (s *ssaExport) TypeInt32() ssa.Type   { return Types[TINT32] }
func (s *ssaExport) TypeInt64() ssa.Type   { return Types[TINT64] }
func (s *ssaExport) TypeUInt8() ssa.Type   { return Types[TUINT8] }
func (s *ssaExport) TypeUInt16() ssa.Type  { return Types[TUINT16] }
func (s *ssaExport) TypeUInt32() ssa.Type  { return Types[TUINT32] }
func (s *ssaExport) TypeUInt64() ssa.Type  { return Types[TUINT64] }
func (s *ssaExport) TypeFloat32() ssa.Type { return Types[TFLOAT32] }
func (s *ssaExport) TypeFloat64() ssa.Type { return Types[TFLOAT64] }
func (s *ssaExport) TypeInt() ssa.Type     { return Types[TINT] }
func (s *ssaExport) TypeUintptr() ssa.Type { return Types[TUINTPTR] }
func (s *ssaExport) TypeString() ssa.Type  { return Types[TSTRING] }
func (s *ssaExport) TypeBytePtr() ssa.Type { return ptrto(Types[TUINT8]) }

// StringData returns a symbol (a *Sym wrapped in an interface) which
// is the data component of a global string constant containing s.
func (*ssaExport) StringData(s string) interface{} {
	// TODO: is idealstring correct?  It might not matter...
	_, data := stringsym(s)
	return &ssa.ExternSymbol{Typ: idealstring, Sym: data}
}

func (e *ssaExport) Auto(t ssa.Type) ssa.GCNode {
	n := temp(t.(*Type)) // Note: adds new auto to Curfn.Func.Dcl list
	return n
}

func (e *ssaExport) SplitString(name ssa.LocalSlot) (ssa.LocalSlot, ssa.LocalSlot) {
	n := name.N.(*Node)
	ptrType := ptrto(Types[TUINT8])
	lenType := Types[TINT]
	if n.Class == PAUTO && !n.Addrtaken {
		// Split this string up into two separate variables.
		p := e.namedAuto(n.Sym.Name+".ptr", ptrType)
		l := e.namedAuto(n.Sym.Name+".len", lenType)
		return ssa.LocalSlot{N: p, Type: ptrType, Off: 0}, ssa.LocalSlot{N: l, Type: lenType, Off: 0}
	}
	// Return the two parts of the larger variable.
	return ssa.LocalSlot{N: n, Type: ptrType, Off: name.Off}, ssa.LocalSlot{N: n, Type: lenType, Off: name.Off + int64(Widthptr)}
}

func (e *ssaExport) SplitInterface(name ssa.LocalSlot) (ssa.LocalSlot, ssa.LocalSlot) {
	n := name.N.(*Node)
	t := ptrto(Types[TUINT8])
	if n.Class == PAUTO && !n.Addrtaken {
		// Split this interface up into two separate variables.
		f := ".itab"
		if n.Type.IsEmptyInterface() {
			f = ".type"
		}
		c := e.namedAuto(n.Sym.Name+f, t)
		d := e.namedAuto(n.Sym.Name+".data", t)
		return ssa.LocalSlot{N: c, Type: t, Off: 0}, ssa.LocalSlot{N: d, Type: t, Off: 0}
	}
	// Return the two parts of the larger variable.
	return ssa.LocalSlot{N: n, Type: t, Off: name.Off}, ssa.LocalSlot{N: n, Type: t, Off: name.Off + int64(Widthptr)}
}

func (e *ssaExport) SplitSlice(name ssa.LocalSlot) (ssa.LocalSlot, ssa.LocalSlot, ssa.LocalSlot) {
	n := name.N.(*Node)
	ptrType := ptrto(name.Type.ElemType().(*Type))
	lenType := Types[TINT]
	if n.Class == PAUTO && !n.Addrtaken {
		// Split this slice up into three separate variables.
		p := e.namedAuto(n.Sym.Name+".ptr", ptrType)
		l := e.namedAuto(n.Sym.Name+".len", lenType)
		c := e.namedAuto(n.Sym.Name+".cap", lenType)
		return ssa.LocalSlot{N: p, Type: ptrType, Off: 0}, ssa.LocalSlot{N: l, Type: lenType, Off: 0}, ssa.LocalSlot{N: c, Type: lenType, Off: 0}
	}
	// Return the three parts of the larger variable.
	return ssa.LocalSlot{N: n, Type: ptrType, Off: name.Off},
		ssa.LocalSlot{N: n, Type: lenType, Off: name.Off + int64(Widthptr)},
		ssa.LocalSlot{N: n, Type: lenType, Off: name.Off + int64(2*Widthptr)}
}

func (e *ssaExport) SplitComplex(name ssa.LocalSlot) (ssa.LocalSlot, ssa.LocalSlot) {
	n := name.N.(*Node)
	s := name.Type.Size() / 2
	var t *Type
	if s == 8 {
		t = Types[TFLOAT64]
	} else {
		t = Types[TFLOAT32]
	}
	if n.Class == PAUTO && !n.Addrtaken {
		// Split this complex up into two separate variables.
		c := e.namedAuto(n.Sym.Name+".real", t)
		d := e.namedAuto(n.Sym.Name+".imag", t)
		return ssa.LocalSlot{N: c, Type: t, Off: 0}, ssa.LocalSlot{N: d, Type: t, Off: 0}
	}
	// Return the two parts of the larger variable.
	return ssa.LocalSlot{N: n, Type: t, Off: name.Off}, ssa.LocalSlot{N: n, Type: t, Off: name.Off + s}
}

func (e *ssaExport) SplitInt64(name ssa.LocalSlot) (ssa.LocalSlot, ssa.LocalSlot) {
	n := name.N.(*Node)
	var t *Type
	if name.Type.IsSigned() {
		t = Types[TINT32]
	} else {
		t = Types[TUINT32]
	}
	if n.Class == PAUTO && !n.Addrtaken {
		// Split this int64 up into two separate variables.
		h := e.namedAuto(n.Sym.Name+".hi", t)
		l := e.namedAuto(n.Sym.Name+".lo", Types[TUINT32])
		return ssa.LocalSlot{N: h, Type: t, Off: 0}, ssa.LocalSlot{N: l, Type: Types[TUINT32], Off: 0}
	}
	// Return the two parts of the larger variable.
	// Assuming little endian (we don't support big endian 32-bit architecture yet)
	return ssa.LocalSlot{N: n, Type: t, Off: name.Off + 4}, ssa.LocalSlot{N: n, Type: Types[TUINT32], Off: name.Off}
}

func (e *ssaExport) SplitStruct(name ssa.LocalSlot, i int) ssa.LocalSlot {
	n := name.N.(*Node)
	st := name.Type
	ft := st.FieldType(i)
	if n.Class == PAUTO && !n.Addrtaken {
		// Note: the _ field may appear several times.  But
		// have no fear, identically-named but distinct Autos are
		// ok, albeit maybe confusing for a debugger.
		x := e.namedAuto(n.Sym.Name+"."+st.FieldName(i), ft)
		return ssa.LocalSlot{N: x, Type: ft, Off: 0}
	}
	return ssa.LocalSlot{N: n, Type: ft, Off: name.Off + st.FieldOff(i)}
}

// namedAuto returns a new AUTO variable with the given name and type.
func (e *ssaExport) namedAuto(name string, typ ssa.Type) ssa.GCNode {
	t := typ.(*Type)
	s := &Sym{Name: name, Pkg: localpkg}
	n := nod(ONAME, nil, nil)
	s.Def = n
	s.Def.Used = true
	n.Sym = s
	n.Type = t
	n.Class = PAUTO
	n.Addable = true
	n.Ullman = 1
	n.Esc = EscNever
	n.Xoffset = 0
	n.Name.Curfn = Curfn
	Curfn.Func.Dcl = append(Curfn.Func.Dcl, n)

	dowidth(t)
	return n
}

func (e *ssaExport) CanSSA(t ssa.Type) bool {
	return canSSAType(t.(*Type))
}

func (e *ssaExport) Line(line int32) string {
	return linestr(line)
}

// Log logs a message from the compiler.
func (e *ssaExport) Logf(msg string, args ...interface{}) {
	if e.log {
		fmt.Printf(msg, args...)
	}
}

func (e *ssaExport) Log() bool {
	return e.log
}

// Fatal reports a compiler error and exits.
func (e *ssaExport) Fatalf(line int32, msg string, args ...interface{}) {
	lineno = line
	Fatalf(msg, args...)
}

// Warnl reports a "warning", which is usually flag-triggered
// logging output for the benefit of tests.
func (e *ssaExport) Warnl(line int32, fmt_ string, args ...interface{}) {
	Warnl(line, fmt_, args...)
}

func (e *ssaExport) Debug_checknil() bool {
	return Debug_checknil != 0
}

func (n *Node) Typ() ssa.Type {
	return n.Type
}<|MERGE_RESOLUTION|>--- conflicted
+++ resolved
@@ -30,64 +30,6 @@
 	return ssaConfig
 }
 
-<<<<<<< HEAD
-func shouldssa(fn *Node) bool {
-	switch Thearch.LinkArch.Name {
-	default:
-		// Only available for testing.
-		if os.Getenv("SSATEST") == "" {
-			return false
-		}
-	case "amd64", "amd64p32", "arm", "386", "arm64", "ppc64le", "mips64", "mips64le", "riscv":
-		// Generally available.
-	}
-	if !ssaEnabled {
-		return false
-	}
-
-	// Environment variable control of SSA CG
-	// 1. IF GOSSAFUNC == current function name THEN
-	//       compile this function with SSA and log output to ssa.html
-
-	// 2. IF GOSSAHASH == "" THEN
-	//       compile this function (and everything else) with SSA
-
-	// 3. IF GOSSAHASH == "n" or "N"
-	//       IF GOSSAPKG == current package name THEN
-	//          compile this function (and everything in this package) with SSA
-	//       ELSE
-	//          use the old back end for this function.
-	//       This is for compatibility with existing test harness and should go away.
-
-	// 4. IF GOSSAHASH is a suffix of the binary-rendered SHA1 hash of the function name THEN
-	//          compile this function with SSA
-	//       ELSE
-	//          compile this function with the old back end.
-
-	// Plan is for 3 to be removed when the tests are revised.
-	// SSA is now default, and is disabled by setting
-	// GOSSAHASH to n or N, or selectively with strings of
-	// 0 and 1.
-
-	name := fn.Func.Nname.Sym.Name
-
-	funcname := os.Getenv("GOSSAFUNC")
-	if funcname != "" {
-		// If GOSSAFUNC is set, compile only that function.
-		return name == funcname
-	}
-
-	pkg := os.Getenv("GOSSAPKG")
-	if pkg != "" {
-		// If GOSSAPKG is set, compile only that package.
-		return localpkg.Name == pkg
-	}
-
-	return initssa().DebugHashMatch("GOSSAHASH", name)
-}
-
-=======
->>>>>>> f239196b
 // buildssa builds an SSA function.
 func buildssa(fn *Node) *ssa.Func {
 	name := fn.Func.Nname.Sym.Name
