--- conflicted
+++ resolved
@@ -40,11 +40,7 @@
 		if os.Getenv("SSATEST") == "" {
 			return false
 		}
-<<<<<<< HEAD
-	case "amd64", "arm", "riscv":
-=======
-	case "amd64", "amd64p32", "arm", "386", "arm64":
->>>>>>> 9c13eb37
+	case "amd64", "amd64p32", "arm", "386", "arm64", "riscv":
 		// Generally available.
 	}
 	if !ssaEnabled {
